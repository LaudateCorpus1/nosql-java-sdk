/*-
 * Copyright (c) 2011, 2022 Oracle and/or its affiliates. All rights reserved.
 *
 * Licensed under the Universal Permissive License v 1.0 as shown at
 *  https://oss.oracle.com/licenses/upl/
 */

package oracle.nosql.driver;

import static org.junit.Assert.assertEquals;
import static org.junit.Assert.assertNotNull;
import static org.junit.Assert.assertTrue;
import static org.junit.Assert.fail;
import static org.junit.Assume.assumeTrue;

import java.util.HashMap;
import java.util.List;
import java.util.Map;
import java.util.Map.Entry;

import oracle.nosql.driver.ops.GetRequest;
import oracle.nosql.driver.ops.GetResult;
import oracle.nosql.driver.ops.PrepareRequest;
import oracle.nosql.driver.ops.PrepareResult;
import oracle.nosql.driver.ops.PreparedStatement;
import oracle.nosql.driver.ops.PutRequest;
import oracle.nosql.driver.ops.PutResult;
import oracle.nosql.driver.ops.QueryRequest;
import oracle.nosql.driver.ops.QueryResult;
import oracle.nosql.driver.ops.TableLimits;
import oracle.nosql.driver.ops.TableResult;
import oracle.nosql.driver.values.ArrayValue;
import oracle.nosql.driver.values.DoubleValue;
import oracle.nosql.driver.values.FieldValue;
import oracle.nosql.driver.values.IntegerValue;
import oracle.nosql.driver.values.JsonNullValue;
import oracle.nosql.driver.values.JsonUtils;
import oracle.nosql.driver.values.MapValue;
import oracle.nosql.driver.values.NullValue;
import oracle.nosql.driver.values.StringValue;

import org.junit.Test;

/**
 * Test queries
 */
public class QueryTest extends ProxyTestBase {

    private static boolean showResults = false;

    private final static int MIN_QUERY_COST = 2;

    final static String tableName = "testTable";
    final static String indexName = "idxName";
    final static String jsonTable = "jsonTable";
    /* timeout for all table operations */
    final static int timeout = 20000;

    /* Create a table */
    final static String createTableDDL =
        "CREATE TABLE IF NOT EXISTS testTable (" +
        "sid INTEGER, " +
        "id INTEGER, " +
        "name STRING, " +
        "age INTEGER, " +
        "state STRING, " +
        "salary LONG, " +
        "array ARRAY(INTEGER), " +
        "longString STRING," +
        "PRIMARY KEY(SHARD(sid), id))";

    final boolean multishard = false; /* TBD */

    /* Create an index on testTable(name) */
    final String createIdxNameDDL =
        "CREATE INDEX IF NOT EXISTS idxName on testTable(name)";

    /* Create an index on testTable(sid, age)*/
    final String createIdxSidAgeDDL =
        "CREATE INDEX IF NOT EXISTS idxSidAge ON testTable(sid, age)";

    /* Create an index on testTable(state, age)*/
    final String createIdxStateAgeDDL =
        "CREATE INDEX IF NOT EXISTS idxStateAge ON testTable(state, age)";

   /* Create an index on testTable(state, age)*/
    final String createIdxArrayDDL =
        "CREATE INDEX IF NOT EXISTS idxArray ON testTable(array[])";

    /* Create a table with Json field */
    final static String createJsonTableDDL =
        "CREATE TABLE IF NOT EXISTS jsonTable (id INTEGER, info JSON, " +
        "PRIMARY KEY(id))";

    /* Create a table with 2 major keys, used in testIllegalQuery() */
    final static String createTestTableDDL =
        "CREATE TABLE IF NOT EXISTS test (" +
            "sid1 INTEGER, " +
            "sid2 INTEGER, " +
            "id INTEGER, " +
            "name STRING, " +
            "PRIMARY KEY(SHARD(sid1, sid2), id))";

    final static String createIdxSid1NameDDL =
        "CREATE INDEX IF NOT EXISTS idxSid1Name ON test(sid1, name)";

    final static String createIdxNameSid1Sid2DDL =
        "CREATE INDEX IF NOT EXISTS idxNameSid1Sid2 ON test(name, sid1, sid2)";

    @Override
    public void beforeTest() throws Exception {
        super.beforeTest();

        tableOperation(handle, createTableDDL,
                       new TableLimits(45000, 15000, 50));

        tableOperation(handle, createIdxNameDDL, null);
    }

    @Test
    public void testQuery() {

        final String fullQuery = "select * from testTable";
        final String predQuery = "select * from testTable where sid > 7";
        final String updateQuery =
            "update testTable f set f.name = 'joe' where sid = 9 and id = 9 ";
        final String getQuery =
            "select name from testTable where sid = 9 and id = 9 ";
        final String queryWithVariables =
            "declare $sid integer; $id integer;" +
            "select name from testTable where sid = $sid and id >= $id";
        final String queryWithSort =
            "select * from testTable where sid = 0 order by sid, id";

        final int numMajor = 10;
        final int numPerMajor = 10;
        final int numRows = numMajor * numPerMajor;

        /* Load rows to table */
        loadRowsToScanTable(numMajor, numPerMajor, 1);

        /*
         * Perform a simple query
         */
        executeQuery(predQuery, null, 20, 0, false);

        /*
         * Perform an update query
         */
        QueryRequest queryRequest = new QueryRequest().setStatement(updateQuery);
        QueryResult queryRes = handle.query(queryRequest);

        /*
         * Use a simple get query to validate the update
         */
        queryRequest = new QueryRequest().setStatement(getQuery);
        queryRes = handle.query(queryRequest);
        assertEquals(1, queryRes.getResults().size());
        assertEquals("joe",
            queryRes.getResults().get(0).get("name").getString());

        /* full scan to count rows */
        executeQuery(fullQuery, null, numRows, 0, false /* usePrepStmt */);
        executeQuery(fullQuery, null, numRows, 0, true /* usePrepStmt */);

        /*
         * Query with external variables
         */
        Map<String, FieldValue> variables = new HashMap<String, FieldValue>();
        variables.put("$sid", new IntegerValue(9));
        variables.put("$id", new StringValue("3"));
        executeQuery(queryWithVariables, variables, 7, 0, true);

        /* Query with sort */
        executeQuery(queryWithSort, null, numPerMajor, 0,
                     false /* usePrepStmt */);
        executeQuery(queryWithSort, null, numPerMajor, 0,
                     true /* usePrepStmt */);
    }

    /**
     * Test query with numeric-base and size-based limits
     */
    @Test
    public void testLimits() {
        final int numMajor = 10;
        final int numPerMajor = 101;
        final int numRows = numMajor * numPerMajor;
        final int recordKB = 2;

        /* Load rows to table */
        loadRowsToScanTable(numMajor, numPerMajor, recordKB);

        /*
         * number-based limit
         */

        /* Read rows from all partitions with number-based limit. */
        String query = "select * from testTable";
        int expReadKB = getExpReadKB(false /* keyOnly */, recordKB,
                                     numRows /* numReadRows */,
                                     numRows /* numReadKeys */);
        int expCnt = numRows;
        int[] limits = new int[] {0, 20, 100, expCnt, expCnt + 1};
        for (int limit : limits) {
            executeQuery(query, false /* keyOnly */, false/* indexScan */,
                         expCnt, expReadKB, limit, 0, recordKB);
        }

        /* Read rows from single partition with number-based limit. */
        query = "select * from testTable where sid = 5";
        expReadKB = getExpReadKB(false /* keyOnly */, recordKB,
                                 numPerMajor /* numReadRows */,
                                 numPerMajor /* numReadKeys */);
        expCnt = numPerMajor;
        limits = new int[] {0, 20, 100, expCnt, expCnt + 1};
        for (int limit : limits) {
            executeQuery(query, false /* keyOnly */, false /* indexScan */,
                         expCnt, expReadKB, limit, 0, recordKB);
        }

        /* Read rows from all shards with number-based limit. */
        query = "select * from testTable where name = 'name_1'";
        expReadKB = getExpReadKB(false /* keyOnly */, recordKB,
                                 numMajor /* numReadRows */,
                                 numMajor /* numReadKeys */);
        expCnt = numMajor;
        limits = new int[] {0, 5, expCnt, expCnt + 1};
        for (int limit : limits) {
            executeQuery(query, false /* keyOnly */, true /* indexScan */,
                         expCnt, expReadKB, limit, 0 /* maxReadKB */, recordKB);
        }

        /*
         * Size-based limit
         */

        /* Read rows from all partitions with size limit. */
        query = "select * from testTable";
        expReadKB = getExpReadKB(false /* keyOnly */, recordKB,
                                 numRows /* numReadRows */,
                                 numRows /* numReadKeys */);
        expCnt = numRows;
        int[] maxReadKBs = new int[] {0, 500, 1000, 2000};
        for (int maxReadKB : maxReadKBs) {
            executeQuery(query, false /* keyOnly */, false/* indexScan */,
                         expCnt, expReadKB, 0 /* numLimit */, maxReadKB,
                         recordKB);
        }

        /* Read rows from single partition with size limit. */
        query = "select * from testTable where sid = 5";
        expReadKB = getExpReadKB(false /* keyOnly */, recordKB,
                                 numPerMajor /* numReadRows */,
                                 numPerMajor /* numReadKeys */);
        expCnt = numPerMajor;
        maxReadKBs = new int[] {0, 50, 100, 250};
        for (int maxReadKB : maxReadKBs) {
            executeQuery(query, false /* keyOnly */, false /* indexScan */,
                         expCnt, expReadKB, 0 /* numLimit */, maxReadKB,
                         recordKB);
        }

        /* Read rows from all shards with size limit. */
        query = "select * from testTable where name = \"name_1\"";
        expReadKB = getExpReadKB(false /* keyOnly */, recordKB,
                                 numMajor /* numReadRows */,
                                 numMajor /* numReadKeys */);
        expCnt = numMajor;
        maxReadKBs = new int[] {0, 5, 10, 25};
        for (int maxReadKB : maxReadKBs) {
            executeQuery(query, false /* keyOnly */, true /* indexScan */,
                         expCnt, expReadKB, 0 /* numLimit */, maxReadKB,
                         recordKB);
        }

        /*
         * Number-based and size-based limit
         */

        /* Read rows from all partitions with number and size limit. */
        query = "select * from testTable";
        expReadKB = getExpReadKB(false /* keyOnly */, recordKB,
                                 numRows /* numReadRows */,
                                 numRows /* numReadKeys */);
        expCnt = numRows;
        executeQuery(query, false /* keyOnly */, false/* indexScan */, expCnt,
                     expReadKB, 50 /* numLimit */, 100 /* sizeLimit */,
                     recordKB);

        /* Read rows from single partition with number and size limit. */
        query = "select * from testTable where sid = 5";
        expReadKB = getExpReadKB(false /* keyOnly */, recordKB,
                                 numPerMajor /* numReadRows */,
                                 numPerMajor /* numReadKeys */);
        expCnt = numPerMajor;
        executeQuery(query, false /* keyOnly */, false/* indexScan */, expCnt,
                     expReadKB, 10 /* numLimit */, 20 /* sizeLimit */, recordKB);

        /* Read rows from all shards with number and size limit. */
        query = "select * from testTable where name = \"name_1\"";
        expReadKB = getExpReadKB(false /* keyOnly */, recordKB,
                                 numMajor /* numReadRows */,
                                 numMajor /* numReadKeys */);
        expCnt = numMajor;
        executeQuery(query, false /* keyOnly */, true/* indexScan */,
                     expCnt, expReadKB, 5 /* numLimit */, 10 /* sizeLimit */,
                     recordKB);
    }

    @Test
    public void testDupElim() {
        final int numMajor = 10;
        final int numPerMajor = 40;
        final int recordKB = 2;

        /* Load rows to table */
        loadRowsToScanTable(numMajor, numPerMajor, recordKB);

        tableOperation(handle, createIdxArrayDDL, null);

        String query =
            "select sid, id, t.array[size($)-2:] " +
            "from testTable t " +
            "where t.array[] >any 11";

        /* Prepare first, then execute */
        executeQuery(query, null, 200, 20, true);
    }

    @Test
    public void testOrderByPartitions() {
        final int numMajor = 5;
        final int numPerMajor = 10;
        final int numRows = numMajor * numPerMajor;
        final int recordKB = 2;

        /* Load rows to table */
        loadRowsToScanTable(numMajor, numPerMajor, recordKB);

        tableOperation(handle, createIdxStateAgeDDL, null);

        String query;
        int expReadKB, expCnt;
        int[] maxReadKBs;

        /*
         * Case 1: partial key
         */
        query = "select sid, id, name, state " +
                "from testTable " +
                "order by sid ";

        expReadKB = getExpReadKB(false /* keyOnly */, recordKB,
                                 numRows /* numReadRows */,
                                 numRows /* numReadKeys */);
        expCnt = numRows;
        maxReadKBs = new int[] {0, 4, 25, 37, 66};
        for (int maxReadKB : maxReadKBs) {
           executeQuery(query, false /* keyOnly */, false/* indexScan */,
                        expCnt, expReadKB, 0 /* numLimit */, maxReadKB,
                        recordKB, Consistency.EVENTUAL);
        }

        /*
         * Case 2: partial key offset limit
         */
       query = "select sid, id, name, state " +
                "from testTable " +
                "order by sid " +
                "limit 10 offset 4";

        expCnt = 10;
        maxReadKBs = new int[] {0, 5, 6, 7, 8, 9, 20, 44, 81};
        for (int maxReadKB : maxReadKBs) {
           executeQuery(query, false /* keyOnly */, false/* indexScan */,
                        expCnt, -1 /*expReadKB*/, 0 /* numLimit */, maxReadKB,
                        recordKB, Consistency.EVENTUAL);
        }

        showResults = false;

        /*
         * Case 3: partial key offset limit
         */
       query = "select sid, id, name, state " +
                "from testTable " +
                "order by sid " +
                "limit 5 offset 44";

        expCnt = 5;
        maxReadKBs = new int[] {0, 5, 14, 51, 88};
        for (int maxReadKB : maxReadKBs) {
           executeQuery(query, false /* keyOnly */, false/* indexScan */,
                        expCnt, -1 /*expReadKB*/, 0 /* numLimit */, maxReadKB,
                        recordKB, Consistency.EVENTUAL);
        }
    }

    @Test
    public void testGroupByPartitions() {

        final int numMajor = 5;
        final int numPerMajor = 10;
        final int numRows = numMajor * numPerMajor;
        final int recordKB = 2;

        /* Load rows to table */
        loadRowsToScanTable(numMajor, numPerMajor, recordKB);

        tableOperation(handle, createIdxStateAgeDDL, null);

        String query;
        int expReadKB, expCnt;
        int[] maxReadKBs;


        /*
         * Case 1
         */
        query = "select sid, count(*) as cnt, sum(salary) as sum " +
                "from testTable " +
                "group by sid";

        expReadKB = getExpReadKB(false /* keyOnly */, recordKB,
                                 numRows /* numReadRows */,
                                 numRows /* numReadKeys */);
        expCnt = 5;
        /* maxReadKBs = new int[] {0, 4, 25, 37, 66}; */
        maxReadKBs = new int[] {0};
        for (int maxReadKB : maxReadKBs) {
           executeQuery(query, false /* keyOnly */, false/* indexScan */,
                        expCnt, expReadKB, 0 /* numLimit */, maxReadKB,
                        recordKB, Consistency.EVENTUAL);
        }
    }

    @Test
    public void testOrderByShards() {

        final int numMajor = 10;
        final int numPerMajor = 40;
        final int recordKB = 2;

        /* Load rows to table */
        loadRowsToScanTable(numMajor, numPerMajor, recordKB);

        tableOperation(handle, createIdxStateAgeDDL, null);

        String query;
        int expReadKB, expCnt;
        int[] maxReadKBs;

        /*
         * Case 1: multi-shard, covering index
         */
        query = "select sid, id, state " +
                "from testTable " +
                "order by state " +
                "limit 20 offset 4";

        if (multishard) {
            /*
             * readKBs are not deterministic with multishard
             * See KVSTORE-649
             */
            expReadKB = -1;
        } else {
            expReadKB = getExpReadKB(true /* keyOnly */, recordKB,
                                     0 /* numReadRows */,
                                     24 /* numReadKeys */);
        }

        expCnt = 20;
        maxReadKBs = new int[] {0, 5, 7, 11};
        for (int maxReadKB : maxReadKBs) {
           executeQuery(query, true /* keyOnly */, true/* indexScan */,
                        expCnt, expReadKB, 0 /* numLimit */, maxReadKB,
                        recordKB, Consistency.EVENTUAL);
        }

        /*
         * Case 2: multi-shard, non-covering index
         */
        query = "select sid, id, state, salary " +
                "from testTable " +
                "order by state " +
                "limit 27 offset 5";

        if (multishard) {
            /*
             * readKBs are not deterministic with multishard
             * See KVSTORE-649
             */
            expReadKB = -1;
        } else {
            expReadKB = getExpReadKB(false /* keyOnly */, recordKB,
                                     32 /* numReadRows */,
                                     32 /* numReadKeys */);
        }

        expCnt = 27;
        maxReadKBs = new int[] {6, 7, 8};
        for (int maxReadKB : maxReadKBs) {
           executeQuery(query, false /* keyOnly */, true/* indexScan */,
                        expCnt, expReadKB, 0 /* numLimit */, maxReadKB,
                        recordKB, Consistency.EVENTUAL);
        }

        /*
         * Case 3: single-partition, non-covering index
         */
        query = "select sid, id, state, salary " +
                "from testTable " +
                "where sid = 3 " +
                "order by sid, id " +
                "limit 27 offset 5";
        expReadKB = getExpReadKB(false /* keyOnly */, recordKB,
                                 32 /* numReadRows */,
                                 32 /* numReadKeys */);
        expCnt = 27;
        maxReadKBs = new int[] {4, 5, 12};
        for (int maxReadKB : maxReadKBs) {
           executeQuery(query, false /* keyOnly */, true/* indexScan */,
                        expCnt, expReadKB, 0 /* numLimit */, maxReadKB,
                        recordKB, Consistency.EVENTUAL);
        }
    }

    @Test
    public void testGroupByShards() {
        final int numMajor = 10;
        final int numPerMajor = 101;
        final int recordKB = 2;

        /* Load rows to table */
        loadRowsToScanTable(numMajor, numPerMajor, recordKB);

        String query;
        int expReadKB, expCnt;
        int[] maxReadKBs;

        tableOperation(handle, createIdxStateAgeDDL, null);
        /*
         * Case 1.
         */
        query = "select count(*) from testTable where state = \"CA\"";
        expReadKB = getExpReadKB(true /* keyOnly */, recordKB,
                                 0 /* numReadRows */,
                                 210);
        expCnt = 1;
        /* size-based limit */
        maxReadKBs = new int[] {10, 17, 23, 37, 209, 210, 500};
        for (int maxReadKB : maxReadKBs) {
            executeQuery(query, true /* keyOnly */, true/* indexScan */,
                         expCnt, expReadKB, 0 /* numLimit */, maxReadKB,
                         recordKB);
        }

        /*
         * Case 2.
         * sum(salary) = 165000
         */
        query = "select count(*), sum(salary) from testTable " +
                "where state = \"VT\"";
        expReadKB = getExpReadKB(false /* keyOnly */, recordKB,
                                 200 /* numReadRows */,
                                 200 /* numReadKeys */);
        expCnt = 1;
        /* size-based limit */
        maxReadKBs = new int[] {9, 19, 31, 44, 200, 500};
        for (int maxReadKB : maxReadKBs) {
            executeQuery(query, false /* keyOnly */, true/* indexScan */,
                         expCnt, expReadKB, 0 /* numLimit */, maxReadKB,
                         recordKB);
        }

        /* Prepare first, then execute */
        executeQuery(query, null, 1, 22, true);

        /*
         * Case 3.
         */
        query = "select state, count(*) from testTable group by state";
        expReadKB = getExpReadKB(true /* keyOnly */, recordKB,
                                 0 /* numReadRows */,
                                 1010);
        expCnt = 5;
        /* size-based limit */
        maxReadKBs = new int[] {30};
        for (int maxReadKB : maxReadKBs) {
            executeQuery(query, true /* keyOnly */, true/* indexScan */,
                         expCnt, expReadKB, 0 /* numLimit */, maxReadKB,
                         recordKB);
        }

        /*
         * Case 4.
         */
        query =
            "select state, "              +
            "       count(*) as cnt, "    +
            "       sum(salary) as sum, " +
            "       avg(salary) as avg "  +
            "from testTable "+
            "group by state";
        expReadKB = getExpReadKB(false /* keyOnly */, recordKB,
                                 1010 /* numReadRows */,
                                 1010);
        expCnt = 5;
        /* size-based limit */
        maxReadKBs = new int[] {34};
        for (int maxReadKB : maxReadKBs) {
            executeQuery(query, false /* keyOnly */, true/* indexScan */,
                         expCnt, expReadKB, 0 /* numLimit */, maxReadKB,
                         recordKB);
        }

    }

    /**
     * Test group-by query with numeric-base limit and/or size-based limits
     *
     *  1. Single partition scan, key-only
     *      select count(*) from testTable where sid = 1
     *
     *  2. Single partition scan, key + row
     *      select min(name), min(age) from testTable where sid = 1
     *
     *  3. All partitions scan, key only
     *      select count(*) from testTable group by sid
     *
     *  4. All partitions scan, key + row
     *      select min(name) from testTable group by sid
     *
     *  5. All shards scan, key only
     *      select count(*) from testTable group by sid, name
     *
     *  6. All shards scan, key + row
     *      select max(name) from testTable group by sid, name
     *
     *  7. All partitions scan, key only, single row returned.
     *      select count(*) from testTable
     *
     *  8. All shards scan, key only, single row returned.
     *      select min(name) from testTable
     */
    @Test
    public void testGroupByWithLimits() {
        final int numMajor = 10;
        final int numPerMajor = 101;
        final int numRows = numMajor * numPerMajor;
        final int recordKB = 2;

        /* Load rows to table */
        loadRowsToScanTable(numMajor, numPerMajor, recordKB);

        String query;
        int expReadKB, expCnt;
        int[] limits, maxReadKBs;

        tableOperation(handle, createIdxSidAgeDDL, null);

        /*
         * Case: Single partition scan, key only
         */
        query = "select count(*) from testTable where sid = 1";
        expReadKB = getExpReadKB(true /* keyOnly */, recordKB,
                                 0 /* numReadRows */,
                                 numPerMajor /* numReadKeys */);
        expCnt = 1;
        /* number-based limit */
        limits = new int[] {0, expCnt, expCnt + 1};
        for (int limit : limits) {
            executeQuery(query, true /* keyOnly */, false /* indexScan */,
                         expCnt, expReadKB, limit, 0 /* maxReadKB */,
                         recordKB);
        }
        /* size-based limit */
        maxReadKBs = new int[] {0, 50, 100, 101};
        for (int maxReadKB : maxReadKBs) {
            executeQuery(query, false /* keyOnly */, false/* indexScan */,
                         expCnt, expReadKB, 0 /* numLimit */, maxReadKB,
                         recordKB);
        }
        /* number-based and size-based limit */
        executeQuery(query, false /* keyOnly */, false/* indexScan */,
                     expCnt, expReadKB, 1 /* numLimit */, 50 /* maxReadKB */,
                     recordKB);

        /*
         * Case 2: Single partition scan, key + row
         */
        query = "select min(salary), min(age) from testTable where sid = 1";
        expReadKB = getExpReadKB(false /* keyOnly */, recordKB,
                                 numPerMajor /* numReadRows */,
                                 numPerMajor /* numReadKeys */);
        expCnt = 1;
        /* number-based limit */
        limits = new int[] {0, expCnt, expCnt + 1};
        for (int limit : limits) {
            executeQuery(query, false /* keyOnly */, false /* indexScan */,
                         expCnt, expReadKB, limit, 0 /* maxReadKB */,
                         recordKB);
        }
        /* size-based limit */
        maxReadKBs = new int[] {0, 10, 100, 300, 303};
        for (int maxReadKB : maxReadKBs) {
            executeQuery(query, false /* keyOnly */, false/* indexScan */,
                         expCnt, expReadKB, 0 /* numLimit */, maxReadKB,
                         recordKB);
        }
        /* number-based limit + size-based limit */
        executeQuery(query, false /* keyOnly */, false/* indexScan */,
                     expCnt, expReadKB, 1 /* numLimit */, 200 /* maxReadKB */,
                     recordKB);

        /*
         * Case 3: All partitions scan, key only
         */
        query = "select count(*) from testTable group by sid";
        expReadKB = getExpReadKB(true /* keyOnly */, recordKB,
                                 0 /* numReadRows */,
                                 numRows /* numReadKeys */);
        expCnt = numMajor;
        /* number-based limit */
        limits = new int[] {0, 5, expCnt, expCnt + 1};
        for (int limit : limits) {
            executeQuery(query, true /* keyOnly */, false /* indexScan */,
                         expCnt, expReadKB, limit, 0 /* maxReadKB */,
                         recordKB);
        }
        /* size-based limit */
        maxReadKBs = new int[] {0, 10, 100, 500, 1000, 1010};
        for (int maxReadKB : maxReadKBs) {
            executeQuery(query, true /* keyOnly */, false/* indexScan */,
                         expCnt, expReadKB, 0 /* numLimit */, maxReadKB,
                         recordKB);
        }
        /* number-based limit + size-based limit */
        executeQuery(query, true /* keyOnly */, false/* indexScan */,
                     expCnt, expReadKB, 1 /* numLimit */, 200 /* maxReadKB */,
                     recordKB);
        executeQuery(query, true /* keyOnly */, false/* indexScan */,
                     expCnt, expReadKB, 2 /* numLimit */, 200 /* maxReadKB */,
                     recordKB);
        executeQuery(query, true /* keyOnly */, false/* indexScan */,
                     expCnt, expReadKB, 5 /* numLimit */, 200 /* maxReadKB */,
                     recordKB);

        /*
         * Case 4: All partitions scan, key + row
         */
        query = "select min(salary) from testTable group by sid";
        expReadKB = getExpReadKB(false /* keyOnly */, recordKB,
                                 numRows /* numReadRows */,
                                 numRows /* numReadKeys */);
        expCnt = numMajor;
        /* number-based limit */
        limits = new int[] {0, 5, expCnt, expCnt + 1};
        for (int limit : limits) {
            executeQuery(query, false /* keyOnly */, false /* indexScan */,
                         expCnt, expReadKB, limit, 0 /* maxReadKB */,
                         recordKB);
        }
        /* size-based limit */
        maxReadKBs = new int[] {0, 10, 100, 500, 1000, 2047};
        for (int maxReadKB : maxReadKBs) {
            executeQuery(query, false /* keyOnly */, false/* indexScan */,
                         expCnt, expReadKB, 0 /* numLimit */, maxReadKB,
                         recordKB);
        }
        /* number-based limit + size-based limit */
        executeQuery(query, false /* keyOnly */, false/* indexScan */,
                     expCnt, expReadKB, 1 /* numLimit */, 400 /* maxReadKB */,
                     recordKB);
        executeQuery(query, false /* keyOnly */, false/* indexScan */,
                     expCnt, expReadKB, 3 /* numLimit */, 400 /* maxReadKB */,
                     recordKB);

        /*
         * Case 5: All shards can, key only
         */
        query = "select count(*) from testTable group by sid, age";
        expReadKB = getExpReadKB(true /* keyOnly */, recordKB,
                                 0 /* numReadRows */,
                                 numRows /* numReadKeys */);
        expCnt = numMajor * 10;

        /* number-based limit */
        limits = new int[] {0, 5, 50, expCnt, expCnt + 1};
        for (int limit : limits) {
            executeQuery(query, true /* keyOnly */, true /* indexScan */,
                         expCnt, expReadKB, limit, 0 /* maxReadKB */,
                         recordKB);
        }
        /* size-based limit */
        maxReadKBs = new int[] {0, 10, 100, 500, 1000, 1010};
        for (int maxReadKB : maxReadKBs) {
            executeQuery(query, true /* keyOnly */, true/* indexScan */,
                         expCnt, expReadKB, 0 /* numLimit */, maxReadKB,
                         recordKB);
        }

        /* number-based and size-based limit */
        executeQuery(query, true /* keyOnly */, true/* indexScan */,
                     expCnt, expReadKB, 10 /* numLimit */, 100, recordKB);

        /*
         * Case 6: All shards can, key + row
         */
        query = "select max(salary) from testTable group by sid, age";
        expReadKB = getExpReadKB(false /* keyOnly */, recordKB,
                                 numRows /* numReadRows */,
                                 numRows /* numReadKeys */);
        expCnt = numMajor * 10;

        /* number-based limit */
        limits = new int[] {0, 5, 50, expCnt, expCnt + 1};
        for (int limit : limits) {
            executeQuery(query, false /* keyOnly */, true /* indexScan */,
                         expCnt, expReadKB, limit, 0 /* maxReadKB */,
                         recordKB);
        }

        /* size-based limit */
        maxReadKBs = new int[] {0, 10, 100, 500, 1000, 2047};
        for (int maxReadKB : maxReadKBs) {
            executeQuery(query, false /* keyOnly */, true/* indexScan */,
                         expCnt, expReadKB, 0 /* numLimit */, maxReadKB,
                         recordKB);
        }

        executeQuery(query, false /* keyOnly */, true/* indexScan */,
                     expCnt, expReadKB, 10 /* numLimit */, 300 /* maxReadKB */,
                     recordKB);

        /*
         * Case 7: All partitions scan, key only. Single row returned.
         */
        query = "select count(*) from testTable";
        expReadKB = getExpReadKB(true /* keyOnly */, recordKB,
                                 0 /* numReadRows */,
                                 numRows /* numReadKeys */);
        expCnt = 1;
        /* number-based limits */
        limits = new int[] {0, 1};
        for (int limit : limits) {
            executeQuery(query, true /* keyOnly */, false /* indexScan */,
                         expCnt, expReadKB, limit, 0 /* maxReadKB */,
                         recordKB);
        }
        /* size-based limit */
        maxReadKBs = new int[] {0, 10, 100, 500, 1000, 1010 };
        for (int maxReadKB : maxReadKBs) {
            executeQuery(query, true /* keyOnly */, false/* indexScan */,
                        expCnt, expReadKB, 0 /* numLimit */, maxReadKB,
                        recordKB);
        }
        /* number-based limit + size-based limit */
        executeQuery(query, true /* keyOnly */, false/* indexScan */,
                     expCnt, expReadKB, 1 /* numLimit */, 500 /* maxReadKB */,
                     recordKB);

        /*
         * Case 8: All shards scan, key only. Single row returned.
         */
        query = "select min(name) from testTable";
        expReadKB = getExpReadKB(true /* keyOnly */, recordKB,
                                 0 /* numReadRows */,
                                 numRows /* numReadKeys */);
        expCnt = 1;
        /* number-based limits */
        limits = new int[] {0, 1};
        for (int limit : limits) {
            executeQuery(query, true /* keyOnly */, true /* indexScan */,
                         expCnt, expReadKB, limit, 0 /* maxReadKB */,
                         recordKB);
        }
        /* size-based limit */
        maxReadKBs = new int[] {0, 10, 100, 500, 1000, 1010 };
        for (int maxReadKB : maxReadKBs) {
            executeQuery(query, true /* keyOnly */, true/* indexScan */,
                         expCnt, expReadKB, 0 /* numLimit */, maxReadKB,
                         recordKB);
        }
        /* number-based limit + size-based limit */
        executeQuery(query, true /* keyOnly */, true/* indexScan */,
                     expCnt, expReadKB, 1 /* numLimit */, 500 /* maxReadKB */,
                     recordKB);
    }

    @Test
    public void testDelete() {
        final int numMajor = 5;
        final int numPerMajor = 100;
        final int recordKB = 4;

        tableOperation(handle, createIdxStateAgeDDL, null);

        /* Load rows to table */
        loadRowsToScanTable(numMajor, numPerMajor, recordKB);

        int expReadKB, expCnt;
        int[] maxReadKBs;
        String query;

        /*
         * Case 1. ALL_SHARDS delete, without RETURNING, covering index
         * 100 rows will be deleted. 200 key-reads will be performed
         */
        query = "delete from testTable where state = \"CA\"";
        expReadKB = getExpReadKB(true /* keyOnly */, recordKB,
                                 0 /* numReadRows */,
                                 200/*numReadKeys*/);

        expCnt = 1;
        maxReadKBs = new int[] {10};
        for (int maxReadKB : maxReadKBs) {
            executeQuery(query, true /* keyOnly */, true/* indexScan */,
                         expCnt, expReadKB, 0 /* numLimit */, maxReadKB,
                         recordKB, Consistency.ABSOLUTE);
        }

        loadRowsToScanTable(numMajor, numPerMajor, recordKB);

        /*
         * Case 2. ALL_SHARDS delete, with RETURNING, covering index
         * 100 rows will be deleted. 200 key-reads will be performed
         */
        query = "delete from testTable where state = \"CA\" returning id";
        expReadKB = getExpReadKB(true /* keyOnly */, recordKB,
                                 0 /* numReadRows */,
                                 200/*numReadKeys*/);
        expCnt = 100;
        maxReadKBs = new int[] {10};
        for (int maxReadKB : maxReadKBs) {
            executeQuery(query, true /* keyOnly */, true/* indexScan */,
                         expCnt, expReadKB, 0 /* numLimit */, maxReadKB,
                         recordKB, Consistency.ABSOLUTE);
        }

        loadRowsToScanTable(numMajor, numPerMajor, recordKB);

        /*
         * Case 3 ALL_SHARDS delete, with RETURNING, non-covering index
         * 100 rows will be deleted. 200 key-reads will be performed
         */
        query = "delete from testTable where state = \"CA\" " +
                "returning sid, id, name";
        expReadKB = getExpReadKB(false /* keyOnly */, recordKB,
                                 100 /* numReadRows */,
                                 200/*numReadKeys*/);
        expCnt = 100;
        maxReadKBs = new int[] {10};
        for (int maxReadKB : maxReadKBs) {
            executeQuery(query, false /* keyOnly */, true/* indexScan */,
                         expCnt, expReadKB, 0 /* numLimit */, maxReadKB,
                         recordKB, Consistency.ABSOLUTE);
        }

        loadRowsToScanTable(numMajor, numPerMajor, recordKB);

        /*
         * Case 4. ALL_SHARDS delete, without RETURNING, non-covering index
         * 100 rows will be deleted. 200 key-reads will be performed
         */
        query = "delete from testTable where state = \"CA\" and name != \"abc\"";
        expReadKB = getExpReadKB(false /* keyOnly */, recordKB,
                                 100 /* numReadRows */,
                                 200/*numReadKeys*/);
        expCnt = 1;
        maxReadKBs = new int[] {13};
        for (int maxReadKB : maxReadKBs) {
            executeQuery(query, false /* keyOnly */, true/* indexScan */,
                         expCnt, expReadKB, 0 /* numLimit */, maxReadKB,
                         recordKB, Consistency.ABSOLUTE);
        }
    }

    @Test
    public void testInsert() {
        final int numMajor = 1;
        final int numPerMajor = 10;
        final int recordKB = 2;

        /* Load rows to table */
        loadRowsToScanTable(numMajor, numPerMajor, recordKB);

        QueryRequest req;
        QueryResult ret;

        /* Insert a new row */
        int newRecordKB = 8;
        String longString = genString(newRecordKB * 1024);
        String query =
            "insert into testTable values " +
            "(1, 15, \"myname\", 23, \"WI\", 2500, [], \"" +
            longString + "\")";

        req = new QueryRequest().setStatement(query);
        ret = handle.query(req);

        assertTrue(ret.getResults().size() == 1);

        query = "select sid, id, name from testTable where id = 15";
        req = new QueryRequest().setStatement(query);
        ret = handle.query(req);
        assertTrue(ret.getResults().size() == 1);
        MapValue res = ret.getResults().get(0);
        FieldValue name = res.get("name");
        assertTrue(name.getString().equals("myname"));
    }

    @Test
    public void testUpdatePrepared() {
        assumeKVVersion("testUpdatePrepared", 21, 3, 1);
        final int numMajor = 1;
        final int numPerMajor = 10;
        final int recordKB = 2;

        /* Load rows to table */
        loadRowsToScanTable(numMajor, numPerMajor, recordKB);
        String longString = genString(1024);
        /* Update using preparedStatement */
        String query = "declare $sval string; $sid integer; $id integer;" +
            "update testTable set longString = $sval " +
            "where sid = $sid and id = $id returning sid";
        PrepareRequest prepReq = new PrepareRequest()
            .setStatement(query);
        PrepareResult prepRet = handle.prepare(prepReq);
        assertNotNull(prepRet.getPreparedStatement());

        prepRet.getPreparedStatement()
            .setVariable("$sval", new StringValue(longString))
            .setVariable("$sid", new IntegerValue(0))
            .setVariable("$id", new IntegerValue(1));

        QueryRequest req = new QueryRequest().setPreparedStatement(prepRet);
        QueryResult res = handle.query(req);
        assertNotNull(res.getResults());
    }

    @Test
    public void testPreparedLongRunning() {
        final int numMajor = 1;
        final int numPerMajor = 10;
        final int recordKB = 2;

        /* This test is only run in specific configurations */
        assumeTrue(Boolean.getBoolean("test.longrunning"));

        /* Load rows to table */
        verbose("Loading rows into table...");
        loadRowsToScanTable(numMajor, numPerMajor, recordKB);
        verbose("Loaded all rows");
        String longString = genString(1024);

        /* Update using preparedStatement */
        String query = "declare $sval string; $sid integer; $id integer;" +
            "update testTable set longString = $sval " +
            "where sid = $sid and id = $id returning sid";
        PrepareRequest prepReq = new PrepareRequest()
            .setStatement(query);
        PrepareResult prepRet = handle.prepare(prepReq);

        PreparedStatement ps = prepRet.getPreparedStatement();
        assertNotNull(ps);

        int total=0;
        int passed=0;
        int exceptions=0;
        int timeouts=0;
        int nullResults=0;
        boolean lastPassed = false;

        long runMs = Long.getLong("test.runms", 100000);
        long delayMs = Long.getLong("test.delayms", 100);

        /* run for N milliseconds, with M milliseconds delay between queries */
        long startMs = System.currentTimeMillis();
        while (true) {
            lastPassed = false;
            ps.setVariable("$sval", new StringValue(longString))
                .setVariable("$sid", new IntegerValue(0))
                .setVariable("$id", new IntegerValue(1));

            try {
                QueryRequest req = new QueryRequest()
                                       .setPreparedStatement(prepRet);
                total++;
                verbose("Running query #" + total + "...");
                QueryResult res = handle.query(req);
                if (res == null) {
                    verbose(" got null result");
                    nullResults++;
                } else {
                    passed++;
                    lastPassed = true;
                }
            } catch (RequestTimeoutException rte) {
                /* timeouts are (possibly) expected */
                timeouts++;
                verbose(" got request timeout");
            } catch (Exception e) {
                exceptions++;
                verbose(" got exception: " + e);
            }
            if ((System.currentTimeMillis() - startMs) > runMs) {
                break;
            }
            try {
                verbose("Sleeping for " + delayMs + "ms...");
                Thread.sleep(delayMs);
            } catch (Exception unused) {}
        }
        verbose("Finished: total=" + total + ", pass=" + passed +
                ", timeouts=" + timeouts + ", exceptions=" + exceptions +
                ", nullResults=" + nullResults);
        assertTrue("Unexpected number of exceptions. Expected zero, got " +
                   exceptions, exceptions == 0);
        assertTrue("Unexpected number of null results. Expected zero, got " +
                   nullResults, nullResults == 0);
        assertTrue("Expected last request to pass, but it failed", lastPassed);
    }

    /**
     * Returns the estimated readKB.
     */
    private int getExpReadKB(boolean keyOnly,
                             int recordKB,
                             int numReadRows,
                             int numReadKeys) {
        final int minRead = 1;
        int readKB = numReadKeys * minRead;
        if (!keyOnly) {
            readKB += numReadRows * recordKB;
        }
        return readKB == 0 ? minRead : readKB;
    }

    /*
     * Test illegal cases -- both prepared statement and string
     */
    @Test
    public void testIllegalQuery() {

        PrepareRequest prepReq;
        QueryRequest queryReq;
        String query;

        final String queryWithVariables =
            "declare $sid integer; $id integer;" +
            "select name from testTable where sid = $sid and id >= $id";

        /* Syntax error */
        prepReq = new PrepareRequest().setStatement("random string");
        try {
            handle.prepare(prepReq);
            fail("query should have failed");
        } catch (IllegalArgumentException iae) {}

        queryReq = new QueryRequest().setStatement("random string");
        try {
            handle.query(queryReq);
            fail("query should have failed");
        } catch (IllegalArgumentException iae) {}

        /* Try a query that requires external variables that are missing */
        queryReq = new QueryRequest().setStatement(queryWithVariables);
        try {
            handle.query(queryReq);
            fail("query should have failed");
        } catch (IllegalArgumentException iae) {
        }

        prepReq = new PrepareRequest().setStatement(queryWithVariables);
        PrepareResult prepRes = handle.prepare(prepReq);
        queryReq = new QueryRequest().setPreparedStatement(prepRes);
        try {
            handle.query(queryReq);
            fail("query should have failed");
        } catch (IllegalArgumentException iae)  {
        }

        /* Wrong name of variables */
        prepReq = new PrepareRequest().setStatement(queryWithVariables);
        prepRes = handle.prepare(prepReq);
        PreparedStatement prepStmt = prepRes.getPreparedStatement();
        prepStmt.setVariable("sid", new IntegerValue(9));
        prepStmt.setVariable("id", new IntegerValue(3));
        queryReq = new QueryRequest().setPreparedStatement(prepRes);
        try {
            handle.query(queryReq);
            fail("query should have failed");
        } catch (IllegalArgumentException ex) {
        }

        /* Wrong type for variables */
        prepReq = new PrepareRequest().setStatement(queryWithVariables);
        prepRes = handle.prepare(prepReq);
        prepStmt = prepRes.getPreparedStatement();
        prepStmt.setVariable("$sid", new DoubleValue(9.1d));
        prepStmt.setVariable("$id", new IntegerValue(3));
        queryReq = new QueryRequest().setPreparedStatement(prepRes);
        try {
            handle.query(queryReq);
            fail("query should have failed");
        } catch (IllegalArgumentException iae) {
        }

        /* Table not found */
        query = "select * from invalidTable";
        prepReq = new PrepareRequest().setStatement(query);
        try {
            handle.prepare(prepReq);
            fail("prepare should have failed");
        } catch (TableNotFoundException tnfe) {
        }

        queryReq = new QueryRequest().setStatement(query);
        try {
            handle.query(queryReq);
            fail("query should have failed");
        } catch (TableNotFoundException tnfe) {
        }

        /* Invalid column */
        query = "select * from testTable where invalidColumn = 1";
        prepReq = new PrepareRequest().setStatement(query);
        try {
            handle.prepare(prepReq);
            fail("prepare should have failed");
        } catch (IllegalArgumentException iae) {
        }

        queryReq = new QueryRequest().setStatement(query);
        try {
            handle.query(queryReq);
            fail("query should have failed");
        } catch (IllegalArgumentException tnfe) {
        }

        /* Prepare or execute Ddl statement */
        query = "create table t1(id integer, name string, primary key(id))";
        prepReq = new PrepareRequest().setStatement(query);
        try {
            handle.prepare(prepReq);
            fail("prepare should have failed");
        } catch (IllegalArgumentException iae) {
        }

        queryReq = new QueryRequest().setStatement(query);
        try {
            handle.query(queryReq);
            fail("query should have failed");
        } catch (IllegalArgumentException iae) {
        }

        queryReq = new QueryRequest().setStatement(query);
        try {
            queryReq.setLimit(-1);
            handle.query(queryReq);
            fail("QueryRequest.setLimit() should fail with IAE");
        } catch (IllegalArgumentException iae) {
        }
        queryReq.setLimit(0);

        try {
            queryReq.setMaxReadKB(-1);
            fail("QueryRequest.setMaxReadKB() should fail with IAE");
        } catch (IllegalArgumentException iae) {
        }


        /*
         * Namespaces, child tables and identity columns are not
         * yet supported
         */
        String statement =
            "create table ns:foo(id integer, primary key(id))";
        try {
            tableOperation(handle, statement,
                           new TableLimits(10, 10, 10));
            fail("Namespaces not supported in table names");
        } catch (Exception e) {
            assertTrue(e.getMessage().toLowerCase().contains("namespace"));
        }

        statement = "drop table ns:foo";
        try {
            tableOperation(handle, statement,
                           new TableLimits(10, 10, 10));
            fail("Namespaces not supported in table names");
        } catch (Exception e) {
            if (onprem) {
                assertTrue(e instanceof TableNotFoundException);
            } else {
                assertTrue(e.getMessage().toLowerCase()
                           .contains("namespace"));
            }
        }

        statement = "select * from ns:foo";
        try {
            executeQuery(statement, null, 0, 0, false);
            fail("Query with namespaced table not supported");
        } catch (Exception e) {
            if (onprem) {
                assertTrue(e instanceof TableNotFoundException);
            } else {
                assertTrue(e.getMessage().toLowerCase()
                           .contains("namespace"));
            }
        }

        statement = "create namespace myns";
        try {
            tableOperation(handle, statement,
                           new TableLimits(10, 10, 10));
            if (!onprem) {
                fail("Creating namespaces not supported");
            }
        } catch (Exception e) {
            assertTrue(e.getMessage().toLowerCase().contains("namespace"));
        }

        statement = "drop namespace myns";
        try {
            tableOperation(handle, statement,
                           new TableLimits(10, 10, 10));
            if (!onprem) {
                fail("Dropping namespaces not supported");
            }
        } catch (Exception e) {
            assertTrue(e.getMessage().toLowerCase().contains("namespace"));
        }

        statement = "create table a.foo(id integer, primary key(id))";
        try {
            tableOperation(handle, statement,
                           new TableLimits(10, 10, 10));
            fail("Child tables not supported in table names");
        } catch (Exception e) {
            assertTrue((e instanceof TableNotFoundException) ||
                       (e instanceof IllegalArgumentException));
        }
    }

    @Test
    public void testJson() {
        final String[] jsonRecords = {
            "{" +
            " \"id\":0," +
            " \"info\":" +
            "  {" +
            "    \"firstName\":\"first0\", \"lastName\":\"last0\",\"age\":10," +
            "    \"address\":" +
            "    {" +
            "      \"city\": \"San Fransisco\"," +
            "      \"state\"  : \"CA\"," +
            "      \"phones\" : [" +
            "                     { \"areacode\" : 408, \"number\" : 50," +
            "                       \"kind\" : \"home\" }," +
            "                     { \"areacode\" : 650, \"number\" : 51," +
            "                       \"kind\" : \"work\" }," +
            "                     \"650-234-4556\"," +
            "                     650234455" +
            "                   ]" +
            "    }," +
            "    \"children\":" +
            "    {" +
            "      \"Anna\" : { \"age\" : 10, \"school\" : \"sch_1\"," +
            "               \"friends\" : [\"Anna\", \"John\", \"Maria\"]}," +
            "      \"Lisa\" : { \"age\" : 12, \"friends\" : [\"Ada\"]}" +
            "    }" +
            "  }" +
            "}",

            "{" +
            "  \"id\":1," +
            "  \"info\":" +
            "  {" +
            "    \"firstName\":\"first1\", \"lastName\":\"last1\",\"age\":11," +
            "    \"address\":" +
            "    {" +
            "      \"city\"   : \"Boston\"," +
            "      \"state\"  : \"MA\"," +
            "      \"phones\" : [ { \"areacode\" : 304, \"number\" : 30," +
            "                       \"kind\" : \"work\" }," +
            "                     { \"areacode\" : 318, \"number\" : 31," +
            "                       \"kind\" : \"work\" }," +
            "                     { \"areacode\" : 400, \"number\" : 41," +
            "                       \"kind\" : \"home\" }]" +
            "    }," +
            "    \"children\":" +
            "    {" +
            "      \"Anna\" : { \"age\" : 9,  \"school\" : \"sch_1\"," +
            "                   \"friends\" : [\"Bobby\", \"John\", null]}," +
            "      \"Mark\" : { \"age\" : 4,  \"school\" : \"sch_1\"," +
            "                   \"friends\" : [\"George\"]}," +
            "      \"Dave\" : { \"age\" : 15, \"school\" : \"sch_3\"," +
            "                   \"friends\" : [\"Bill\", \"Sam\"]}" +
            "    }" +
            "  }" +
            "}",

            "{" +
            "  \"id\":2," +
            "  \"info\":" +
            "  {" +
            "    \"firstName\":\"first2\", \"lastName\":\"last2\",\"age\":12," +
            "    \"address\":" +
            "    {" +
            "      \"city\"   : \"Portland\"," +
            "      \"state\"  : \"OR\"," +
            "      \"phones\" : [ { \"areacode\" : 104, \"number\" : 10," +
            "                       \"kind\" : \"home\" }," +
            "                     { \"areacode\" : 118, \"number\" : 11," +
            "                       \"kind\" : \"work\" } ]" +
            "    }," +
            "    \"children\":" +
            "    {" +
            "    }" +
            "  }" +
            "}",

            "{ " +
            "  \"id\":3," +
            "  \"info\":" +
            "  {" +
            "    \"firstName\":\"first3\", \"lastName\":\"last3\",\"age\":13," +
            "    \"address\":" +
            "    {" +
            "      \"city\"   : \"Seattle\"," +
            "      \"state\"  : \"WA\"," +
            "      \"phones\" : null" +
            "    }," +
            "    \"children\":" +
            "    {" +
            "      \"George\" : { \"age\" : 7,  \"school\" : \"sch_2\"," +
            "                     \"friends\" : [\"Bill\", \"Mark\"]}," +
            "      \"Matt\" :   { \"age\" : 14, \"school\" : \"sch_2\"," +
            "                     \"friends\" : [\"Bill\"]}" +
            "    }" +
            "  }" +
            "}"
        };

        String query;
        Map<String, FieldValue> bindValues = new HashMap<String, FieldValue>();

        tableOperation(handle, createJsonTableDDL,
                       new TableLimits(15000, 15000, 50));

        loadRowsToTable(jsonTable, jsonRecords);

        /* Basic query on a table with JSON field */
        query = "select id, f.info from jsonTable f";
        executeQuery(query, null, 4, 0, false /* usePrepStmt */);

        /* Test JsonNull */
        query = "select id from jsonTable f where f.info.address.phones = null";
        executeQuery(query, null, 1, 0, false /* usePrepStmt */);

        /* Bind JsonNull value */
        query = "declare $phones json;" +
            "select id, f.info.address.phones " +
            "from jsonTable f " +
            "where f.info.address.phones != $phones";
        bindValues.put("$phones", JsonNullValue.getInstance());
        executeQuery(query, bindValues, 3, 0, true /* usePrepStmt */);

        /* Bind 2 String values */
        query = "declare $city string;$name string;" +
            "select id, f.info.address.city, f.info.children.keys() " +
            "from jsonTable f " +
            "where f.info.address.city = $city and " +
            "      not f.info.children.keys() =any $name";
        bindValues.clear();
        bindValues.put("$city", new StringValue("Portland"));
        bindValues.put("$name", new StringValue("John"));
        executeQuery(query, bindValues, 1, 0, true /* usePrepStmt */);

        /* Bind MapValue */
        query = "declare $child json;" +
                "select id, f.info.children.values() " +
                "from jsonTable f " +
                "where f.info.children.values() =any $child";
        String json = "{\"age\":14, \"school\":\"sch_2\", " +
                      " \"friends\":[\"Bill\"]}";
        bindValues.clear();
        bindValues.put("$child", JsonUtils.createValueFromJson(json, null));
        executeQuery(query, bindValues, 1, 0, true /* usePrepStmt */);

        /* Bind ArrayValue */
        query = "declare $friends json;" +
            "select id, f.info.children.values() " +
            "from jsonTable f " +
            "where f.info.children.values().friends =any $friends";

        ArrayValue friends = new ArrayValue();
        friends.add("Bill");
        friends.add("Mark");
        bindValues.clear();
        bindValues.put("$friends", friends);
        executeQuery(query, bindValues, 1, 0, true /* usePrepStmt */);
    }

    @Test
    public void testPrepare() {
        String query;
        PrepareRequest req;
        PrepareResult ret;

        query = "select * from testTable";
        req = new PrepareRequest().setStatement(query);
        ret = handle.prepare(req);
        if (!onprem) {
            assertEquals(ret.getReadKB(), getMinQueryCost());
            assertEquals(ret.getWriteKB(), 0);
        }

        query = "declare $sval string; $sid integer; $id integer;" +
                "update testTable set longString = $sval " +
                "where sid = $sid and id = $id";
        req = new PrepareRequest().setStatement(query);
        ret = handle.prepare(req);
        if (!onprem) {
            assertEquals(ret.getReadKB(), getMinQueryCost());
            assertEquals(ret.getWriteKB(), 0);
        }
    }

    /**
     * Prepare a query, use it, evolve table, try again.
     */
    @Test
    public void testEvolution() {

        /* Load rows to table */
        loadRowsToScanTable(1, 10, 2);
        String query = "select age from testTable";
        PrepareRequest prepReq = new PrepareRequest().setStatement(query);
        PrepareResult prepRet = handle.prepare(prepReq);
        assertNotNull(prepRet.getPreparedStatement());

        QueryRequest qreq = new QueryRequest().setPreparedStatement(prepRet);
        QueryResult qres = handle.query(qreq);
        assertEquals(10, qres.getResults().size());

        /*
         * evolve and try the query again. It will fail because the
         *
         */
        tableOperation(handle, "alter table testTable(drop age)", null);
        try {
            qres = handle.query(qreq);
            fail("Query should have failed");
        } catch (IllegalArgumentException iae) {
            /* success */
        }
    }

    @Test
    public void testIdentityAndUUID() {
        String idName = "testSG";
        String uuidName = "testUUID";
        String createTableId =
            "CREATE TABLE " + idName +
                "(id INTEGER GENERATED ALWAYS AS IDENTITY, " +
                 "name STRING, " +
                 "PRIMARY KEY(id))";
        String createTableUUID =
            "CREATE TABLE " + uuidName +
                "(id STRING AS UUID GENERATED BY DEFAULT, " +
                 "name STRING, " +
                 "PRIMARY KEY(id))";

        tableOperation(handle, createTableId, new TableLimits(100, 100, 1));

        /*
         * Putting a row with a value for "id" should fail because always
         * generated identity column should not has value.
         */
        MapValue value = new MapValue().put("id", 100).put("name", "abc");
        PutRequest putReq = new PutRequest().setTableName(idName);
        try {
            putReq.setValue(value);
            handle.put(putReq);
            fail("Expected IAE; a generated always identity " +
                 "column should not have a value");
        } catch (IllegalArgumentException iae) {
        }

        /*
         * Putting a row without "id" field should succeed.
         */
        value = new MapValue().put("name", "abc");
        putReq.setValue(value);
        PutResult putRet = handle.put(putReq);
        assertNotNull(putRet.getVersion());
        assertNotNull(putRet.getGeneratedValue());

        if (checkKVVersion(20, 3, 1) == false) {
            return;
        }

        tableOperation(handle, createTableUUID, new TableLimits(100, 100, 1));

        /*
         * Now the UUID table
         */
        value = new MapValue().put("id", "abcde").put("name", "abc");
        putReq = new PutRequest().setTableName(uuidName);
        try {
            putReq.setValue(value);
            handle.put(putReq);
            fail("Expected IAE; the uuid value set was not a uuid");
        } catch (IllegalArgumentException iae) {
        }

        /*
         * Putting a row without "id" field should succeed.
         */
        value = new MapValue().put("name", "abc");
        putReq.setValue(value);
        putRet = handle.put(putReq);
        assertNotNull(putRet.getVersion());
        assertNotNull(putRet.getGeneratedValue());
    }

    @Test
    public void testQueryOrder() {

        final String[] declOrder = {
            "sid", "id", "name", "age", "state","salary", "array", "longString"
        };

        /* Load rows to table */
        loadRowsToScanTable(10, 10, 1);

        QueryRequest queryReq = new QueryRequest().
            setStatement("select * from testTable where id = 1 and sid = 1");

        QueryResult queryRes = handle.query(queryReq);

        /*
         * For each result, assert that the fields are all there and in the
         * expected order.
         */
        for (MapValue v : queryRes.getResults()) {
            assertEquals(declOrder.length, v.size());
            int i = 0;
            for (Map.Entry<String, FieldValue> entry : v.entrySet()) {
                assertEquals(declOrder[i++], entry.getKey());
            }

            /* perform a get and validate that it also is in decl order */
            GetRequest getReq = new GetRequest()
                .setTableName(tableName)
                .setKey(v);
            GetResult getRes = handle.get(getReq);
            i = 0;
            for (Map.Entry<String, FieldValue> entry :
                     getRes.getValue().entrySet()) {
                assertEquals(declOrder[i++], entry.getKey());
            }
        }
    }

    @Test
    public void testLowThroughput() {
        if (onprem == false) {
            assumeKVVersion("testLowThroughput", 21, 3, 1);
        }
        final int numRows = 500;
        String name = "testThroughput";
        String createTableDdl =
            "CREATE TABLE " + name +
            "(id INTEGER, bin binary, json json, primary key(id))";

        tableOperation(handle, createTableDdl, new TableLimits(2, 20000, 1));

        MapValue value = new MapValue()
            .put("bin", new byte[10000])
            .put("json", "abc");
        PutRequest putReq = new PutRequest().setTableName(name);

        /* add rows */
        for (int i = 0; i < numRows; i++) {
            value.put("id", i);
            putReq.setValue(value);
            PutResult putRet = handle.put(putReq);
            assertNotNull(putRet.getVersion());
        }

        /*
         * Ensure that this query completes
         */
        QueryRequest queryReq = new QueryRequest().
            setStatement("select * from " + name);
        int numRes = 0;
        do {
            QueryResult queryRes = handle.query(queryReq);
            numRes += queryRes.getResults().size();
        } while (!queryReq.isDone());
        assertEquals(numRows, numRes);
    }

    /*
     * Tests that a query with a V2 sort (geo_near) can operate against
     * query versions 2 and 3
     */
    @Test
    public void testQueryCompat() {
        final String geoTable = "create table points (id integer, " +
            "info json, primary key(id))";
        final String geoIndex =
            "create index idx_ptn on points(info.point as point)";
        final String geoQuery =
            "select id from points p " +
            "where geo_near(p.info.point, " +
            "{ \"type\" : \"point\", \"coordinates\" : [24.0175, 35.5156 ]}," +
            "5000)";

        TableResult tres = tableOperation(handle, geoTable,
                                          new TableLimits(4, 1, 1));
        assertEquals(TableResult.State.ACTIVE, tres.getTableState());

        tres = tableOperation(handle, geoIndex, null);
        assertEquals(TableResult.State.ACTIVE, tres.getTableState());

        PrepareRequest prepReq = new PrepareRequest().setStatement(geoQuery);
        PrepareResult prepRet = handle.prepare(prepReq);
        assertNotNull(prepRet.getPreparedStatement());
    }

    /*
     * Test use of large query strings for insert/update/upsert
     */
    @Test
    public void testLargeQueryStrings() {
        if (onprem) {
            assumeKVVersion("testLargeQueryStrings", 20, 1, 1);
        } else {
            assumeKVVersion("testLargeQueryStrings", 21, 3, 1);
        }
        final String tableName = "LargeQuery";
        final String createTable = "create table " + tableName +
            "(id integer, data json, primary key(id))";
        final int[] stringSizes = {10, 500, 5000, 20000, 500000};

        tableOperation(handle, createTable, new TableLimits(4, 1000, 1000));
        /* create a large JSON data string */
        for (int size : stringSizes) {
            String data = createLargeJson(size);
            String iquery = "insert into " + tableName + " values(1," +
                data + ") returning id";
            String uquery = "update " + tableName + " t " +
                "set t.data = " + data + "where id = 1 returning id";

            /* insert, then update */
            QueryRequest req = new QueryRequest().setStatement(iquery);
            QueryResult res = handle.query(req);
            assertEquals(1, res.getResults().get(0).get("id").getInt());
            req = new QueryRequest().setStatement(uquery);
            res = handle.query(req);
            assertEquals(1, res.getResults().get(0).get("id").getInt());
        }

        /* validate that select fails */
        final String squery = "select * from " + tableName +
            " t where t.data.data = " + genString(15000);
        QueryRequest req = new QueryRequest().setStatement(squery);
        try {
            handle.query(req);
            fail("Query should have failed");
        } catch (IllegalArgumentException iae) {
            /* success */
        }
    }

    @Test
    public void testBindArrayValue() {
        if (!arrayAsRecordSupported) {
            return;
        }
        assumeKVVersion("testBindArrayValue", 20, 3, 1);
        final String tableName = "testBindArrayValue";
        final String createTable = "create table if not exists " + tableName +
                "(id integer, " +
                 "info record(name string, age integer, " +
                             "address record(street string, room integer)), " +
                 "primary key(id))";

        tableOperation(handle, createTable, new TableLimits(100, 100, 1));

        String stmt = "declare $id integer;" +
                      "$info record(name string, age integer, " +
                                   "address record(street string, " +
                                                  "room integer));" +
                      "upsert into " + tableName + " values($id, $info)";
        PrepareRequest prepReq = new PrepareRequest().setStatement(stmt);
        PrepareResult prepRet = handle.prepare(prepReq);
        PreparedStatement pstmt = prepRet.getPreparedStatement();

        MapValue mapVal;
        int id = 0;

        /* Case1: all fields are specified with non-null value */
        ArrayValue adVal = new ArrayValue()
                .add("35 Network drive")
                .add(203);
        ArrayValue arrVal = new ArrayValue()
                .add("Jack Wang")
                .add(40)
                .add(adVal);
        mapVal = new MapValue()
                .put("name", arrVal.get(0))
                .put("age", arrVal.get(1))
                .put("address",
                     new MapValue().put("street", adVal.get(0))
                                   .put("room", adVal.get(1)));
        execInsertAndCheckInfo(pstmt, ++id, arrVal, tableName, mapVal);

        /* Case2: address = NULL*/
        arrVal = new ArrayValue()
                .add("Jack Wang")
                .add(40)
                .add(NullValue.getInstance());
        mapVal = new MapValue()
                .put("name", arrVal.get(0))
                .put("age", arrVal.get(1))
                .put("address", NullValue.getInstance());
        execInsertAndCheckInfo(pstmt, ++id, arrVal, tableName, mapVal);

        /*
         * Case3: age = "40" and address.room = "203" which are castable to
         *        integer
         */
        adVal = new ArrayValue()
                .add("35 Network drive")
                .add("203");
        arrVal = new ArrayValue()
                .add("Jack Wang")
                .add("40")
                .add(adVal);
        mapVal = new MapValue()
                .put("name", arrVal.get(0))
                .put("age", 40)
                .put("address",
                     new MapValue().put("street", adVal.get(0))
                                   .put("room", 203));
        execInsertAndCheckInfo(pstmt, ++id, arrVal, tableName, mapVal);

        /*
         * Negative cases
         */
        /* info.name: Type mismatch on input. Expected STRING, got INTEGER */
        arrVal = new ArrayValue()
                .add(40)
                .add("Jack Wang")
                .add(NullValue.getInstance());
        pstmt.setVariable("$id", new IntegerValue(id));
        pstmt.setVariable("$info", arrVal);

        QueryRequest req = new QueryRequest().setPreparedStatement(pstmt);
        try {
            handle.query(req);
            fail("Expected IAE");
        } catch(IllegalArgumentException ex) {
        }

        /*
         * Invalid Array value for Record Value, it has 1 element but
         * the Record Value contains 3 fields
         */
        arrVal = new ArrayValue()
                .add("Jack Wang");
        pstmt.setVariable("$id", new IntegerValue(id));
        pstmt.setVariable("$info", arrVal);

        req = new QueryRequest().setPreparedStatement(pstmt);
        try {
            handle.query(req);
            fail("Expected IAE");
        } catch(IllegalArgumentException ex) {
        }
    }

    private void execInsertAndCheckInfo(PreparedStatement pstmt,
                                        int id,
                                        FieldValue info,
                                        String tableName,
                                        MapValue expInfo) {

        pstmt.setVariable("$id", new IntegerValue(id));
        pstmt.setVariable("$info", info);

        QueryRequest req;
        QueryResult ret;

        req = new QueryRequest().setPreparedStatement(pstmt);
        ret = handle.query(req);
        assertEquals(1, ret.getResults().get(0).asMap()
                           .get("NumRowsInserted").getInt());

        String stmt = "select info from " + tableName + " where id = " + id;
        req = new QueryRequest().setStatement(stmt);
        ret = handle.query(req);
        assertEquals(1, ret.getResults().size());
        assertEquals(expInfo, ret.getResults().get(0).get("info"));
    }

    private String createLargeJson(int size) {
        MapValue map = new MapValue();
        map.put("data", genString(size));
        return map.toString();
    }

    private void executeQuery(String statement,
                              boolean keyOnly,
                              boolean indexScan,
                              int expNumRows,
                              int expReadKB,
                              int numLimit,
                              int sizeLimit,
                              int recordKB) {
        executeQuery(statement, keyOnly, indexScan, expNumRows, expReadKB,
                     numLimit, sizeLimit, recordKB, Consistency.EVENTUAL);
        executeQuery(statement, keyOnly, indexScan, expNumRows, expReadKB,
                     numLimit, sizeLimit, recordKB, Consistency.ABSOLUTE);
    }

    private void executeQuery(String statement,
                              boolean keyOnly,
                              boolean indexScan,
                              int expNumRows,
                              int expReadKB,
                              int numLimit,
                              int sizeLimit,
                              int recordKB,
                              Consistency consistency) {

        final QueryRequest queryReq = new QueryRequest()
            .setStatement(statement)
            .setLimit(numLimit)
            .setConsistency(consistency)
            .setMaxReadKB(sizeLimit);

        if (consistency != null) {
            queryReq.setConsistency(consistency);
        }

        int numRows = 0;
        int readKB = 0;
        int writeKB = 0;
        int readUnits = 0;
        int numBatches = 0;
<<<<<<< HEAD
=======

>>>>>>> 19965c98
        do {
            QueryResult queryRes = handle.query(queryReq);

            List<MapValue> results = queryRes.getResults();

            int cnt = results.size();
            if (numLimit > 0) {
                assertTrue("Unexpected number of rows returned, expect <= " +
                           numLimit + ", but get " + cnt + " rows",
                           cnt <= numLimit);
            }

            int rkb = queryRes.getReadKB();
            int runits = queryRes.getReadUnits();
            int wkb = queryRes.getWriteKB();

            if (showResults) {
                for (int i = 0; i < results.size(); ++i) {
                    System.out.println("Result " + (numRows + i) + " :");
                    System.out.println(results.get(i));
                }

                System.out.println("Batch " + numBatches +
                                   " ReadKB=" + rkb +
                                   " ReadUnits=" + runits +
                                   " WriteKB=" + wkb);
            }

            numRows += cnt;
            readKB += rkb;
            readUnits += runits;
            writeKB += wkb;
<<<<<<< HEAD
=======

>>>>>>> 19965c98
            numBatches++;
        } while (!queryReq.isDone());

        if (showResults) {
            System.out.println("Total ReadKB = " + readKB +
                               " Total ReadUnits = " + readUnits +
                               " Total WriteKB = " + writeKB);
        }

        assertEquals("Wrong number of rows returned, expect " + expNumRows +
                     ", but get " + numRows, expNumRows, numRows);

    }

    private void executeQuery(String query,
                              Map<String, FieldValue> bindValues,
                              int expNumRows,
                              int maxReadKB,
                              boolean usePrepStmt) {

        final QueryRequest queryReq;

        if (bindValues == null || !usePrepStmt) {
            queryReq = new QueryRequest().
                setStatement(query).
                setMaxReadKB(maxReadKB);
        } else {
            PrepareRequest prepReq = new PrepareRequest().setStatement(query);
            PrepareResult prepRes = handle.prepare(prepReq);
            PreparedStatement prepStmt = prepRes.getPreparedStatement();
            if (bindValues != null) {
                for (Entry<String, FieldValue> entry : bindValues.entrySet()) {
                    prepStmt.setVariable(entry.getKey(), entry.getValue());
                }
            }

            queryReq = new QueryRequest().
                setPreparedStatement(prepStmt).
                setMaxReadKB(maxReadKB);
        }

        QueryResult queryRes;
        int numRows = 0;

        do {
            queryRes = handle.query(queryReq);
            numRows += queryRes.getResults().size();

            if (showResults) {
                List<MapValue> results = queryRes.getResults();
                for (int i = 0; i < results.size(); ++i) {
                    System.out.println("Result " + i + " :");
                    System.out.println(results.get(i));
                }
                System.out.println("ReadKB = " + queryRes.getReadKB() +
                                   " ReadUnits = " + queryRes.getReadUnits());
            }

        } while (!queryReq.isDone());

        assertTrue("Wrong number of rows returned, expect " + expNumRows +
                   ", but get " + numRows, numRows == expNumRows);
    }

    private void loadRowsToScanTable(int numMajor, int numPerMajor, int nKB) {

        MapValue value = new MapValue();
        PutRequest putRequest = new PutRequest()
            .setValue(value)
            .setTableName(tableName);

        String states[] = { "CA", "OR", "WA", "VT", "NY" };
        int[] salaries = { 1000, 15000, 8000, 9000 };
        ArrayValue[] arrays = new ArrayValue[4];

        for (int i = 0; i < 4; ++i) {
            arrays[i] = new ArrayValue(4);
        }
        arrays[0].add(1).add(5).add(7).add(10);
        arrays[1].add(4).add(7).add(7).add(11);
        arrays[2].add(3).add(8).add(17).add(21);
        arrays[3].add(3).add(8).add(12).add(14);

        int slen = (nKB - 1) * 1024;
        /* Load rows */
        for (int i = 0; i < numMajor; i++) {
            value.put("sid", i);
            for (int j = 0; j < numPerMajor; j++) {
                value.put("id", j);
                value.put("name", "name_" + j);
                value.put("age", j % 10);
                value.put("state", states[j % 5]);
                value.put("salary", salaries[j % 4]);
                value.put("array", arrays[j % 4]);
                value.put("longString", genString(slen));
                PutResult res = handle.put(putRequest);
                assertNotNull("Put failed", res.getVersion());
            }
        }
    }

    private void loadRowsToTable(String tabName, String[] jsons) {

        for (String json : jsons) {
            MapValue value = (MapValue)JsonUtils.createValueFromJson(json, null);
            PutRequest putRequest = new PutRequest()
                .setValue(value)
                .setTableName(tabName);
            PutResult res = handle.put(putRequest);
            assertNotNull("Put failed", res.getVersion());
        }
    }

    private static int getMinQueryCost() {
        return MIN_QUERY_COST;
    }
}<|MERGE_RESOLUTION|>--- conflicted
+++ resolved
@@ -1958,10 +1958,7 @@
         int writeKB = 0;
         int readUnits = 0;
         int numBatches = 0;
-<<<<<<< HEAD
-=======
-
->>>>>>> 19965c98
+
         do {
             QueryResult queryRes = handle.query(queryReq);
 
@@ -1994,10 +1991,6 @@
             readKB += rkb;
             readUnits += runits;
             writeKB += wkb;
-<<<<<<< HEAD
-=======
-
->>>>>>> 19965c98
             numBatches++;
         } while (!queryReq.isDone());
 
