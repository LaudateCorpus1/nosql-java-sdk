/*-
 * Copyright (c) 2011, 2021 Oracle and/or its affiliates. All rights reserved.
 *
 * Licensed under the Universal Permissive License v 1.0 as shown at
 *  https://oss.oracle.com/licenses/upl/
 */

package oracle.nosql.driver.ops.serde;

import static oracle.nosql.driver.http.Client.trace;
import static oracle.nosql.driver.util.BinaryProtocol.ABSOLUTE;
import static oracle.nosql.driver.util.BinaryProtocol.ACTIVE;
import static oracle.nosql.driver.util.BinaryProtocol.AUTO_SCALING;
import static oracle.nosql.driver.util.BinaryProtocol.BAD_PROTOCOL_MESSAGE;
import static oracle.nosql.driver.util.BinaryProtocol.BATCH_OP_NUMBER_LIMIT_EXCEEDED;
import static oracle.nosql.driver.util.BinaryProtocol.BATCH_REQUEST_SIZE_LIMIT;
import static oracle.nosql.driver.util.BinaryProtocol.COMPLETE;
import static oracle.nosql.driver.util.BinaryProtocol.CREATING;
import static oracle.nosql.driver.util.BinaryProtocol.DROPPED;
import static oracle.nosql.driver.util.BinaryProtocol.DROPPING;
import static oracle.nosql.driver.util.BinaryProtocol.DURABILITY_SYNC;
import static oracle.nosql.driver.util.BinaryProtocol.DURABILITY_NO_SYNC;
import static oracle.nosql.driver.util.BinaryProtocol.DURABILITY_WRITE_NO_SYNC;
import static oracle.nosql.driver.util.BinaryProtocol.DURABILITY_ALL;
import static oracle.nosql.driver.util.BinaryProtocol.DURABILITY_NONE;
import static oracle.nosql.driver.util.BinaryProtocol.DURABILITY_SIMPLE_MAJORITY;
import static oracle.nosql.driver.util.BinaryProtocol.EVENTUAL;
import static oracle.nosql.driver.util.BinaryProtocol.EVOLUTION_LIMIT_EXCEEDED;
import static oracle.nosql.driver.util.BinaryProtocol.ILLEGAL_ARGUMENT;
import static oracle.nosql.driver.util.BinaryProtocol.ILLEGAL_STATE;
import static oracle.nosql.driver.util.BinaryProtocol.INDEX_EXISTS;
import static oracle.nosql.driver.util.BinaryProtocol.INDEX_LIMIT_EXCEEDED;
import static oracle.nosql.driver.util.BinaryProtocol.INDEX_NOT_FOUND;
import static oracle.nosql.driver.util.BinaryProtocol.INSUFFICIENT_PERMISSION;
import static oracle.nosql.driver.util.BinaryProtocol.INVALID_AUTHORIZATION;
import static oracle.nosql.driver.util.BinaryProtocol.KEY_SIZE_LIMIT_EXCEEDED;
import static oracle.nosql.driver.util.BinaryProtocol.OPERATION_LIMIT_EXCEEDED;
import static oracle.nosql.driver.util.BinaryProtocol.OPERATION_NOT_SUPPORTED;
import static oracle.nosql.driver.util.BinaryProtocol.PROVISIONED;
import static oracle.nosql.driver.util.BinaryProtocol.READ_LIMIT_EXCEEDED;
import static oracle.nosql.driver.util.BinaryProtocol.REQUEST_SIZE_LIMIT;
import static oracle.nosql.driver.util.BinaryProtocol.REQUEST_SIZE_LIMIT_EXCEEDED;
import static oracle.nosql.driver.util.BinaryProtocol.REQUEST_TIMEOUT;
import static oracle.nosql.driver.util.BinaryProtocol.RESOURCE_EXISTS;
import static oracle.nosql.driver.util.BinaryProtocol.RESOURCE_NOT_FOUND;
import static oracle.nosql.driver.util.BinaryProtocol.RETRY_AUTHENTICATION;
import static oracle.nosql.driver.util.BinaryProtocol.ROW_SIZE_LIMIT_EXCEEDED;
import static oracle.nosql.driver.util.BinaryProtocol.SECURITY_INFO_UNAVAILABLE;
import static oracle.nosql.driver.util.BinaryProtocol.SERVER_ERROR;
import static oracle.nosql.driver.util.BinaryProtocol.SERVICE_UNAVAILABLE;
import static oracle.nosql.driver.util.BinaryProtocol.SIZE_LIMIT_EXCEEDED;
import static oracle.nosql.driver.util.BinaryProtocol.TABLE_DEPLOYMENT_LIMIT_EXCEEDED;
import static oracle.nosql.driver.util.BinaryProtocol.TABLE_EXISTS;
import static oracle.nosql.driver.util.BinaryProtocol.TABLE_LIMIT_EXCEEDED;
import static oracle.nosql.driver.util.BinaryProtocol.TABLE_NOT_FOUND;
import static oracle.nosql.driver.util.BinaryProtocol.TENANT_DEPLOYMENT_LIMIT_EXCEEDED;
import static oracle.nosql.driver.util.BinaryProtocol.TTL_DAYS;
import static oracle.nosql.driver.util.BinaryProtocol.TTL_HOURS;
import static oracle.nosql.driver.util.BinaryProtocol.UNKNOWN_ERROR;
import static oracle.nosql.driver.util.BinaryProtocol.UNKNOWN_OPERATION;
import static oracle.nosql.driver.util.BinaryProtocol.UNSUPPORTED_PROTOCOL;
import static oracle.nosql.driver.util.BinaryProtocol.UPDATING;
import static oracle.nosql.driver.util.BinaryProtocol.V2;
import static oracle.nosql.driver.util.BinaryProtocol.V3;
import static oracle.nosql.driver.util.BinaryProtocol.WORKING;
import static oracle.nosql.driver.util.BinaryProtocol.WRITE_LIMIT_EXCEEDED;

import java.io.IOException;

import oracle.nosql.driver.BatchOperationNumberLimitException;
import oracle.nosql.driver.Consistency;
import oracle.nosql.driver.DeploymentException;
import oracle.nosql.driver.Durability;
import oracle.nosql.driver.EvolutionLimitException;
import oracle.nosql.driver.FieldRange;
import oracle.nosql.driver.IndexExistsException;
import oracle.nosql.driver.IndexLimitException;
import oracle.nosql.driver.IndexNotFoundException;
import oracle.nosql.driver.InvalidAuthorizationException;
import oracle.nosql.driver.KeySizeLimitException;
import oracle.nosql.driver.NoSQLException;
import oracle.nosql.driver.Nson;
import oracle.nosql.driver.OperationNotSupportedException;
import oracle.nosql.driver.OperationThrottlingException;
import oracle.nosql.driver.ReadThrottlingException;
import oracle.nosql.driver.RequestSizeLimitException;
import oracle.nosql.driver.RequestTimeoutException;
import oracle.nosql.driver.ResourceExistsException;
import oracle.nosql.driver.ResourceNotFoundException;
import oracle.nosql.driver.RowSizeLimitException;
import oracle.nosql.driver.SecurityInfoNotReadyException;
import oracle.nosql.driver.SystemException;
import oracle.nosql.driver.TableExistsException;
import oracle.nosql.driver.TableLimitException;
import oracle.nosql.driver.TableNotFoundException;
import oracle.nosql.driver.TableSizeException;
import oracle.nosql.driver.TimeToLive;
import oracle.nosql.driver.UnauthorizedException;
import oracle.nosql.driver.UnsupportedProtocolException;
import oracle.nosql.driver.Version;
import oracle.nosql.driver.WriteThrottlingException;
import oracle.nosql.driver.kv.AuthenticationException;
import oracle.nosql.driver.ops.PutResult;
import oracle.nosql.driver.ops.ReadRequest;
import oracle.nosql.driver.ops.Request;
import oracle.nosql.driver.ops.Result;
import oracle.nosql.driver.ops.SystemResult;
import oracle.nosql.driver.ops.TableLimits;
import oracle.nosql.driver.ops.TableLimits.LimitsMode;
import oracle.nosql.driver.ops.TableResult;
import oracle.nosql.driver.ops.WriteMultipleRequest;
import oracle.nosql.driver.ops.WriteRequest;
import oracle.nosql.driver.ops.WriteResult;
import oracle.nosql.driver.query.TopologyInfo;
import oracle.nosql.driver.util.BinaryProtocol.OpCode;
import oracle.nosql.driver.util.ByteInputStream;
import oracle.nosql.driver.util.ByteOutputStream;
import oracle.nosql.driver.util.SerializationUtil;

/**
 * @hidden
 * A base class for binary protocol serialization and constant protocol values.
 * Constants are used instead of relying on ordering of values in enumerations
 * or other derived protocol state.
 */
public class BinaryProtocol extends Nson {

    /*
     * Serialization
     *
     * Methods related to data come from Nson. Methods here refer
     * to objects in the prototol other than data
     */

    static void writeTimeout(ByteOutputStream out, int timeout)
        throws IOException {

        SerializationUtil.writePackedInt(out, timeout);
    }

    static void writeConsistency(ByteOutputStream out,
                                 Consistency consistency)
        throws IOException {

        out.writeByte(getConsistency(consistency));
    }

    static void writeDurability(ByteOutputStream out,
                                Durability durability,
                                short serialVersion)
        throws IOException {

        if (serialVersion > V2) {
            out.writeByte(getDurability(durability));
        }
    }

    static void writeTTL(ByteOutputStream out, TimeToLive ttl)
        throws IOException {

        if (ttl == null) {
            writeLong(out, -1);
            return;
        }
        writeLong(out, ttl.getValue());
        if (ttl.unitIsDays()) {
            out.writeByte(TTL_DAYS);
        } else if (ttl.unitIsHours()) {
            out.writeByte(TTL_HOURS);
        } else {
            throw new IllegalStateException("Invalid TTL unit in ttl " + ttl);
        }
    }

    /**
     * Writes the opcode for the operation.
     * @param out output
     * @param op opCode
     * @throws IOException if exception
     */
    static void writeOpCode(ByteOutputStream out, OpCode op)
        throws IOException {

        out.writeByte(op.ordinal());
    }

    /**
     * Writes the mode for TableLimits.
     * @param out output
     * @param mode table limits mode
     * @throws IOException if exception
     */
    static void writeLimitsMode(ByteOutputStream out,
                                LimitsMode mode,
                                short serialVersion)
        throws IOException {

        if (serialVersion < V3) {
            return;
        }

        switch (mode) {
        case PROVISIONED:
            out.writeByte(PROVISIONED);
            break;
        case AUTO_SCALING:
            out.writeByte(AUTO_SCALING);
            break;
        }
    }

    static void writeFieldRange(ByteOutputStream out,
                                FieldRange range)
        throws IOException {

        if (range == null) {
            out.writeBoolean(false);
            return;
        }
        out.writeBoolean(true);

        writeString(out, range.getFieldPath());

        if (range.getStart() != null) {
            out.writeBoolean(true);
            writeFieldValue(out, range.getStart());
            out.writeBoolean(range.getStartInclusive());
        } else {
            out.writeBoolean(false);
        }

        if (range.getEnd() != null) {
            out.writeBoolean(true);
            writeFieldValue(out, range.getEnd());
            out.writeBoolean(range.getEndInclusive());
        } else {
            out.writeBoolean(false);
        }
    }

    public static void writeVersion(ByteOutputStream out,
                                    Version version) throws IOException {
        SerializationUtil.writeNonNullByteArray(out, version.getBytes());
    }

    /*
     * Writes fields from ReadRequest
     */
    static void serializeReadRequest(ReadRequest readRq,
                                     ByteOutputStream out)
        throws IOException {

        serializeRequest(readRq, out);
        writeString(out, readRq.getTableName());
        writeConsistency(out, readRq.getConsistencyInternal());
    }

    /*
     * Writes fields from WriteRequest
     */
    static void serializeWriteRequest(WriteRequest writeRq,
                                      ByteOutputStream out,
                                      short serialVersion)
        throws IOException {

        serializeRequest(writeRq, out);
        writeString(out, writeRq.getTableName());
        out.writeBoolean(writeRq.getReturnRowInternal());
        writeDurability(out, writeRq.getDurability(),
                        serialVersion);
    }

    /*
     * Writes fields from Request
     */
    static void serializeRequest(Request rq,
                                 ByteOutputStream out)
        throws IOException {

        writeTimeout(out, rq.getTimeoutInternal());
    }

    /*
     * Deserialization
     */

    static Version readVersion(ByteInputStream in) throws IOException {
        return Version.createVersion(readByteArray(in));
    }

    static void deserializeConsumedCapacity(ByteInputStream in,
                                            Result result)
        throws IOException {

        result.setReadUnits(SerializationUtil.readPackedInt(in));
        result.setReadKB(SerializationUtil.readPackedInt(in));
        result.setWriteKB(SerializationUtil.readPackedInt(in));
    }

    static void deserializeWriteResponse(ByteInputStream in,
                                         WriteResult result,
                                         short serialVersion)
        throws IOException {

        boolean returnInfo = in.readBoolean();
        if (!returnInfo) {
            return;
        }

        /*
         * Existing info always includes both value and version
         */
        result.setExistingValue(readFieldValue(in).asMap());
        result.setExistingVersion(readVersion(in));
        if (serialVersion > V2) {
            result.setExistingModificationTime(readLong(in));
        } else {
            result.setExistingModificationTime(-1);
        }
    }

    static void deserializeGeneratedValue(ByteInputStream in,
                                         PutResult result)
        throws IOException {

        boolean hasGeneratedValue = in.readBoolean();
        if (!hasGeneratedValue) {
            return;
        }
        result.setGeneratedValue(readFieldValue(in));
    }

    static TableResult deserializeTableResult(ByteInputStream in,
                                              short serialVersion)
        throws IOException {

        TableResult result = new TableResult();
        boolean hasInfo = in.readBoolean();
        if (hasInfo) {
            result.setDomainId(readString(in));
            result.setTableName(readString(in));
            result.setState(getTableState(in.readByte()));
            boolean hasStaticState = in.readBoolean();
            if (hasStaticState) {
                int readKb = readInt(in);
                int writeKb = readInt(in);
                int storageGB = readInt(in);
                LimitsMode mode;
                if (serialVersion > V2) {
                    mode = getLimitsMode(in.readByte());
                } else {
                    mode = LimitsMode.PROVISIONED;
                }
                /*
                 * on-prem tables may return all 0 because of protocol
                 * limitations that lump the schema with limits. Return
                 * null to user for those cases.
                 */
                if (!(readKb == 0 && writeKb == 0 && storageGB == 0)) {
                    result.setTableLimits(
                        new TableLimits(readKb, writeKb, storageGB, mode));
                }
                result.setSchema(readString(in));
            }
            result.setOperationId(readString(in));
        }

        return result;
    }

    /**
     *  state, operation, statement
     */
    static SystemResult deserializeSystemResult(ByteInputStream in)
        throws IOException {

        SystemResult result = new SystemResult();
        result.setState(getOperationState(in.readByte()));
        result.setOperationId(readString(in));
        result.setStatement(readString(in));
        result.setResultString(readString(in));
        return result;
    }

    public static TopologyInfo readTopologyInfo(ByteInputStream in)
        throws IOException {

        int seqNum = SerializationUtil.readPackedInt(in);

        trace("readTopologyInfo: seqNum =  " + seqNum, 4);

        if (seqNum < -1) {
            throw new IOException(
                "Invalid topology sequence number: " + seqNum);
        }

        if (seqNum == -1) {
            /* No topology info sent by proxy */
            return null;
        }

        int[] shardIds = SerializationUtil.readPackedIntArray(in);

        return new TopologyInfo(seqNum, shardIds);
    }

    /*
     * Maps the error code returned from the server into a local string.
     */
    public static RuntimeException mapException(int code, String msg) {
        switch (code) {
        case UNKNOWN_ERROR:
        case UNKNOWN_OPERATION:
            return new NoSQLException("Unknown error: " + msg);
        case TABLE_NOT_FOUND:
            return new TableNotFoundException(msg);
        case INDEX_LIMIT_EXCEEDED:
            return new IndexLimitException(msg);
        case TABLE_LIMIT_EXCEEDED:
            return new TableLimitException(msg);
        case EVOLUTION_LIMIT_EXCEEDED:
            return new EvolutionLimitException(msg);
        case INDEX_NOT_FOUND:
            return new IndexNotFoundException(msg);
        case ILLEGAL_ARGUMENT:
            return new IllegalArgumentException(msg);
        case READ_LIMIT_EXCEEDED:
            return new ReadThrottlingException(msg);
        case WRITE_LIMIT_EXCEEDED:
            return new WriteThrottlingException(msg);
        case SIZE_LIMIT_EXCEEDED:
            return new TableSizeException(msg);
        case ROW_SIZE_LIMIT_EXCEEDED:
            return new RowSizeLimitException(msg);
        case KEY_SIZE_LIMIT_EXCEEDED:
            return new KeySizeLimitException(msg);
        case BATCH_OP_NUMBER_LIMIT_EXCEEDED:
            return new BatchOperationNumberLimitException(msg);
        case REQUEST_SIZE_LIMIT_EXCEEDED:
            return new RequestSizeLimitException(msg);
        case TABLE_EXISTS:
            return new TableExistsException(msg);
        case INDEX_EXISTS:
            return new IndexExistsException(msg);
        case TABLE_DEPLOYMENT_LIMIT_EXCEEDED:
        case TENANT_DEPLOYMENT_LIMIT_EXCEEDED:
            return new DeploymentException(msg);
        case ILLEGAL_STATE:
            return new IllegalStateException(msg);
        case SERVICE_UNAVAILABLE:
        case SERVER_ERROR:
            /* treat above as retryable system errors */
            return new SystemException(msg);
        case BAD_PROTOCOL_MESSAGE:
            if (msg.contains("Invalid driver serial version")) {
                return new UnsupportedProtocolException(msg);
            }
            return new IllegalArgumentException("Bad protocol message: " + msg);
        case UNSUPPORTED_PROTOCOL:
            /* note this is specifically for protocol version mismatches */
            return new UnsupportedProtocolException(msg);
        case REQUEST_TIMEOUT:
            return new RequestTimeoutException(msg);
        case INVALID_AUTHORIZATION:
            return new InvalidAuthorizationException(msg);
        case INSUFFICIENT_PERMISSION:
            return new UnauthorizedException(msg);
        case SECURITY_INFO_UNAVAILABLE:
            return new SecurityInfoNotReadyException(msg);
        case RETRY_AUTHENTICATION:
            return new AuthenticationException(msg);
        case OPERATION_LIMIT_EXCEEDED:
            return new OperationThrottlingException(msg);
        case RESOURCE_EXISTS:
            return new ResourceExistsException(msg);
        case RESOURCE_NOT_FOUND:
            return new ResourceNotFoundException(msg);
        case OPERATION_NOT_SUPPORTED:
            return new OperationNotSupportedException(msg);
        default:
            return new NoSQLException("Unknown error code " + code + ": " +
                                      msg);
        }
    }

    private static int getConsistency(Consistency consistency) {
        if (consistency == Consistency.ABSOLUTE) {
            return ABSOLUTE;
        }
        return EVENTUAL;
    }

    private static int getDurability(Durability durability) {
        if (durability == null) {
            return 0;
        }
        int dur = 0;
        switch (durability.getMasterSync()) {
            case NO_SYNC:
                dur = DURABILITY_NO_SYNC;
                break;
            case SYNC:
                dur = DURABILITY_SYNC;
                break;
            case WRITE_NO_SYNC:
                dur = DURABILITY_WRITE_NO_SYNC;
                break;
        }
        switch (durability.getReplicaSync()) {
            case NO_SYNC:
                dur |= DURABILITY_NO_SYNC << 2;
                break;
            case SYNC:
                dur |= DURABILITY_SYNC << 2;
                break;
            case WRITE_NO_SYNC:
                dur |= DURABILITY_WRITE_NO_SYNC << 2;
                break;
        }
        switch (durability.getReplicaAck()) {
            case ALL:
                dur |= DURABILITY_ALL << 4;
                break;
            case NONE:
                dur |= DURABILITY_NONE << 4;
                break;
            case SIMPLE_MAJORITY:
                dur |= DURABILITY_SIMPLE_MAJORITY << 4;
                break;
        }
        return dur;
    }

    static TableResult.State getTableState(int state) {
        switch (state) {
        case ACTIVE:
            return TableResult.State.ACTIVE;
        case CREATING:
            return TableResult.State.CREATING;
        case DROPPED:
            return TableResult.State.DROPPED;
        case DROPPING:
            return TableResult.State.DROPPING;
        case UPDATING:
            return TableResult.State.UPDATING;
        default:
            throw new IllegalStateException("Unknown table state " + state);
        }
    }

    static TableLimits.LimitsMode getLimitsMode(int mode) {
        switch (mode) {
        case PROVISIONED:
            return TableLimits.LimitsMode.PROVISIONED;
        case AUTO_SCALING:
            return TableLimits.LimitsMode.AUTO_SCALING;
        default:
            throw new IllegalStateException("Unknown limits mode " + mode);
        }
    }

    static SystemResult.State getOperationState(int state) {
        switch (state) {
        case COMPLETE:
            return SystemResult.State.COMPLETE;
        case WORKING:
            return SystemResult.State.WORKING;
        default:
            throw new IllegalStateException("Unknown operation state " + state);
        }
    }

    /*
     * Checks if the request size exceeds the limit.
     */
    public static void checkRequestSizeLimit(Request request, int requestSize) {
        if (!request.getCheckRequestSize()) {
            return;
        }
        final int requestSizeLimit =
            (request instanceof WriteMultipleRequest) ?
            BATCH_REQUEST_SIZE_LIMIT : REQUEST_SIZE_LIMIT;

        if (requestSize > requestSizeLimit) {
            throw new RequestSizeLimitException("The request size of " +
                requestSize + " exceeded the limit of " + requestSizeLimit);
        }
    }
<<<<<<< HEAD

    /**
     * An instance of FieldValueEventHandler that accepts events and adds them
     * to the protocol output stream.
     */
    private static class BinarySerializer implements FieldValueEventHandler {

        private final ByteOutputStream out;

        /*
         * Stack used to store offsets for maps and arrays for tracking
         * number of bytes used for a map or array.
         */
        private final Stack<Integer> offsetStack;
        /*
         * Stack used to store sizes for maps and arrays for tracking number of
         * elements in a map or array.
         */
        private final Stack<Integer> sizeStack;

        public BinarySerializer(ByteOutputStream out) {
            this.out = out;
            offsetStack = new Stack<Integer>();
            sizeStack = new Stack<Integer>();
        }

        /*
         * Maps and Arrays. These objects start with their total length,
         * allowing them to be optionally skipped on deserialization.
         *  1. start:
         *    make a 4-byte space for the ultimate length of the serialized
         *    object.
         *  2. save the offset on a stack
         *  3. start counting elements on a stack
         *  4. ... entries are written
         *  5. end:
         *    a. pop the offset stack to get the original length offset
         *    write the real length into the spot that was held
         *    b. pop the size stack to get the number of elements
         *    write the real number of elements the spot that was held
         * NOTE: a full 4-byte integer is used to avoid the variable-length
         * encoding used by compressed integers.
         *
         * It would be more efficient and avoid an extra stack with pop/push
         * for each map/array element to rely on the size from the caller
         * but counting elements here is safer and doesn't rely on the caller
         * having access to the size information. For example, a caller may be
         * turning a List (via iterator) into an array. That is less likely
         * for a Map but it's simplest to keep them the same. Alternatively
         * the caller could track number of elements and send it correctly in
         * the end* calls but again, that relies on the caller.
         */
        @Override
        public void startMap(int size) throws IOException {
            out.writeByte(TYPE_MAP);
            int lengthOffset = out.getOffset();
            out.writeInt(0); // size in bytes
            out.writeInt(0); // number of elements
            offsetStack.push(lengthOffset);
            sizeStack.push(0);
        }

        @Override
        public void startArray(int size) throws IOException {
            out.writeByte(TYPE_ARRAY);
            int lengthOffset = out.getOffset();
            out.writeInt(0); // size in bytes
            out.writeInt(0); // number of elements
            offsetStack.push(lengthOffset);
            sizeStack.push(0);
        }

        @Override
        public void endMap(int size) throws IOException {
            int lengthOffset = offsetStack.pop();
            int numElems = sizeStack.pop();
            int start = lengthOffset + 4;
            /*
             * write size in bytes, then number of elements into the space
             * reserved
             */
            out.writeIntAtOffset(lengthOffset, out.getOffset() - start);
            out.writeIntAtOffset(lengthOffset + 4, numElems);
        }

        @Override
        public void endArray(int size) throws IOException {
            int lengthOffset = offsetStack.pop();
            int numElems = sizeStack.pop();
            int start = lengthOffset + 4;
            /*
             * write size in bytes, then number of elements into the space
             * reserved
             */
            out.writeIntAtOffset(lengthOffset, out.getOffset() - start);
            out.writeIntAtOffset(lengthOffset + 4, numElems);
        }

        @Override
        public void startMapField(String key) throws IOException {
            writeString(out, key);
        }

        @Override
        public void endMapField() throws IOException {
            /* add one to number of elements */
            incrSize();
        }

        @Override
        public void endArrayField() throws IOException {
            /* add one to number of elements */
            incrSize();
        }

        @Override
        public void booleanValue(boolean value) throws IOException {
            out.writeByte(TYPE_BOOLEAN);
            out.writeBoolean(value);
        }

        @Override
        public void binaryValue(byte[] byteArray) throws IOException {
            out.writeByte(TYPE_BINARY);
            writeByteArray(out, byteArray);
        }

        @Override
        public void stringValue(String value) throws IOException {
            out.writeByte(TYPE_STRING);
            writeString(out, value);
        }

        @Override
        public void integerValue(int value) throws IOException {
            out.writeByte(TYPE_INTEGER);
            writeInt(out, value);
        }

        @Override
        public void longValue(long value) throws IOException {
            out.writeByte(TYPE_LONG);
            writeLong(out, value);
        }

        @Override
        public void doubleValue(double value) throws IOException {
            out.writeByte(TYPE_DOUBLE);
            writeDouble(out, value);
        }

        @Override
        public void numberValue(BigDecimal value) throws IOException {
            out.writeByte(TYPE_NUMBER);
            writeString(out, value.toString());
        }

        @Override
        public void timestampValue(TimestampValue timestamp)
            throws IOException {

            out.writeByte(TYPE_TIMESTAMP);
            writeTimestamp(out, timestamp);
        }

        @Override
        public void jsonNullValue() throws IOException {
            out.writeByte(TYPE_JSON_NULL);
        }

        @Override
        public void nullValue() throws IOException {
            out.writeByte(TYPE_NULL);
        }

        @Override
        public void emptyValue() throws IOException {
            out.writeByte(TYPE_EMPTY);
        }

        private void incrSize() {
            int value = sizeStack.pop();
            sizeStack.push(value + 1);
        }
    }

    /**
     * @hidden
     *
     * An instance of FieldValueEventHandler that accepts events and constructs
     * a {@link FieldValue} instance. This is used for creating instances
     * from the wire protocol.
     *
     * In order to handle creation of nested complex types such as maps and
     * arrays stacks are maintained.

     * The current FieldValue instance is available using the
     * getCurrentValue() method.
     *
     * This class is public only so it can be tested.
     */
    public static class FieldValueCreator implements FieldValueEventHandler {

        private Stack<MapValue> mapStack;
        private Stack<ArrayValue> arrayStack;

        /*
         * A stack of map keys is needed to handle the situation where maps
         * are nested.
         */
        private Stack<String> keyStack;
        MapValue currentMap;
        ArrayValue currentArray;
        String currentKey;
        FieldValue currentValue;

        private void pushMap(MapValue map) {
            if (currentMap != null) {
                if (mapStack == null) {
                    mapStack = new Stack<MapValue>();
                }
                mapStack.push(currentMap);
            }
            currentMap = map;
            currentValue = map;
        }

        private void pushArray(ArrayValue array) {
            if (currentArray != null) {
                if (arrayStack == null) {
                    arrayStack = new Stack<ArrayValue>();
                }
                arrayStack.push(currentArray);
            }
            currentArray = array;
            currentValue = array;
        }

        private void pushKey(String key) {
            if (currentKey != null) {
                if (keyStack == null) {
                    keyStack = new Stack<String>();
                }
                keyStack.push(currentKey);
            }
            currentKey = key;
        }

        /**
         * Returns the current FieldValue if available
         *
         * @return the current value
         */
        public FieldValue getCurrentValue() {
            return currentValue;
        }

        @Override
        public void startMap(int size) throws IOException {
            /* maintain insertion order */
            pushMap(new MapValue(true, size));
        }

        @Override
        public void startArray(int size) throws IOException {
            pushArray(new ArrayValue(size));
        }

        @Override
        public void endMap(int size) throws IOException {
            /*
             * The in-process map becomes the currentValue
             */
            currentValue = currentMap;
            if (mapStack != null && !mapStack.empty()) {
                currentMap = mapStack.pop();
            } else {
                currentMap = null;
            }
        }

        @Override
        public void endArray(int size) throws IOException {
            /*
             * The in-process array becomes the currentValue
             */
            currentValue = currentArray;
            if (arrayStack != null && !arrayStack.empty()) {
                currentArray = arrayStack.pop();
            } else {
                currentArray = null;
            }
        }

        @Override
        public void startMapField(String key) throws IOException {
            pushKey(key);
        }

        @Override
        public void endMapField() throws IOException {
            currentMap.put(currentKey, currentValue);
            if (keyStack != null && !keyStack.empty()) {
                currentKey = keyStack.pop();
            } else {
                currentKey = null;
            }
            /* currentValue undefined right now... */
        }

        @Override
        public void endArrayField() throws IOException {
            currentArray.add(currentValue);
        }

        @Override
        public void booleanValue(boolean value) throws IOException {
            currentValue = BooleanValue.getInstance(value);
        }

        @Override
        public void binaryValue(byte[] byteArray) throws IOException {
            currentValue = new BinaryValue(byteArray);
        }

        @Override
        public void stringValue(String value) throws IOException {
            currentValue = new StringValue(value);
        }

        @Override
        public void integerValue(int value) throws IOException {
            currentValue = new IntegerValue(value);
        }

        @Override
        public void longValue(long value) throws IOException {
            currentValue = new LongValue(value);
        }

        @Override
        public void doubleValue(double value) throws IOException {
            currentValue = new DoubleValue(value);
        }

        @Override
        public void numberValue(BigDecimal value) throws IOException {
            currentValue = new NumberValue(value);
        }

        @Override
        public void timestampValue(TimestampValue timestamp) {
            currentValue = timestamp;
        }

        @Override
        public void jsonNullValue() throws IOException {
            currentValue = JsonNullValue.getInstance();
        }

        @Override
        public void nullValue() throws IOException {
            currentValue = NullValue.getInstance();
        }

        @Override
        public void emptyValue() throws IOException {
            currentValue = EmptyValue.getInstance();
        }
    }

    /*
     * Read the protocol input stream and send events to a handler that
     * creates a FieldValue.
     */
    public static FieldValue readFieldValue(ByteInputStream in)
        throws IOException {
        FieldValueCreator handler = new FieldValueCreator();
        readFieldValueInternal(handler, in);
        /*
         * Results accumulated in the handler
         */
        return handler.getCurrentValue();
    }

    /*
     * Internal implementation that uses the same handler to maintain state
     * while creating a FieldValue.
     */
    private static void readFieldValueInternal(
        FieldValueEventHandler handler, ByteInputStream in)
        throws IOException {


        int t = in.readByte();
        switch (t) {
        case TYPE_ARRAY:
            in.readInt(); // length of serialized bytes
            int length = in.readInt();
            handler.startArray(length);
            for (int i = 0; i < length; i++) {
                readFieldValueInternal(handler, in);
                handler.endArrayField();
            }
            handler.endArray(length);
            break;
        case TYPE_BINARY:
            handler.binaryValue(readByteArray(in));
            break;
        case TYPE_BOOLEAN:
            handler.booleanValue(in.readBoolean());
            break;
        case TYPE_DOUBLE:
            handler.doubleValue(readDouble(in));
            break;
        case TYPE_INTEGER:
            handler.integerValue(readInt(in));
            break;
        case TYPE_LONG:
            handler.longValue(readLong(in));
            break;
        case TYPE_MAP:
            in.readInt(); // length of serialized bytes
            length = in.readInt(); // size of map
            handler.startMap(length);
            for (int i = 0; i < length; i++) {
                String key = readString(in);
                handler.startMapField(key);
                readFieldValueInternal(handler, in); // read value
                handler.endMapField();
            }
            handler.endMap(length);
            break;
        case TYPE_STRING:
            handler.stringValue(readString(in));
            break;
        case TYPE_TIMESTAMP:
            handler.timestampValue(new TimestampValue(readString(in), 1));
            break;
        case TYPE_NUMBER:
            handler.numberValue(new BigDecimal(readString(in)));
            break;
        case TYPE_JSON_NULL:
            handler.jsonNullValue();
            break;
        case TYPE_NULL:
            handler.nullValue();
            break;
        case TYPE_EMPTY :
            handler.emptyValue();
            break;
        default:
            throw new IllegalStateException("Unknown value type code: " + t);
        }
    }
=======
>>>>>>> 2a3535bb
}<|MERGE_RESOLUTION|>--- conflicted
+++ resolved
@@ -586,462 +586,4 @@
                 requestSize + " exceeded the limit of " + requestSizeLimit);
         }
     }
-<<<<<<< HEAD
-
-    /**
-     * An instance of FieldValueEventHandler that accepts events and adds them
-     * to the protocol output stream.
-     */
-    private static class BinarySerializer implements FieldValueEventHandler {
-
-        private final ByteOutputStream out;
-
-        /*
-         * Stack used to store offsets for maps and arrays for tracking
-         * number of bytes used for a map or array.
-         */
-        private final Stack<Integer> offsetStack;
-        /*
-         * Stack used to store sizes for maps and arrays for tracking number of
-         * elements in a map or array.
-         */
-        private final Stack<Integer> sizeStack;
-
-        public BinarySerializer(ByteOutputStream out) {
-            this.out = out;
-            offsetStack = new Stack<Integer>();
-            sizeStack = new Stack<Integer>();
-        }
-
-        /*
-         * Maps and Arrays. These objects start with their total length,
-         * allowing them to be optionally skipped on deserialization.
-         *  1. start:
-         *    make a 4-byte space for the ultimate length of the serialized
-         *    object.
-         *  2. save the offset on a stack
-         *  3. start counting elements on a stack
-         *  4. ... entries are written
-         *  5. end:
-         *    a. pop the offset stack to get the original length offset
-         *    write the real length into the spot that was held
-         *    b. pop the size stack to get the number of elements
-         *    write the real number of elements the spot that was held
-         * NOTE: a full 4-byte integer is used to avoid the variable-length
-         * encoding used by compressed integers.
-         *
-         * It would be more efficient and avoid an extra stack with pop/push
-         * for each map/array element to rely on the size from the caller
-         * but counting elements here is safer and doesn't rely on the caller
-         * having access to the size information. For example, a caller may be
-         * turning a List (via iterator) into an array. That is less likely
-         * for a Map but it's simplest to keep them the same. Alternatively
-         * the caller could track number of elements and send it correctly in
-         * the end* calls but again, that relies on the caller.
-         */
-        @Override
-        public void startMap(int size) throws IOException {
-            out.writeByte(TYPE_MAP);
-            int lengthOffset = out.getOffset();
-            out.writeInt(0); // size in bytes
-            out.writeInt(0); // number of elements
-            offsetStack.push(lengthOffset);
-            sizeStack.push(0);
-        }
-
-        @Override
-        public void startArray(int size) throws IOException {
-            out.writeByte(TYPE_ARRAY);
-            int lengthOffset = out.getOffset();
-            out.writeInt(0); // size in bytes
-            out.writeInt(0); // number of elements
-            offsetStack.push(lengthOffset);
-            sizeStack.push(0);
-        }
-
-        @Override
-        public void endMap(int size) throws IOException {
-            int lengthOffset = offsetStack.pop();
-            int numElems = sizeStack.pop();
-            int start = lengthOffset + 4;
-            /*
-             * write size in bytes, then number of elements into the space
-             * reserved
-             */
-            out.writeIntAtOffset(lengthOffset, out.getOffset() - start);
-            out.writeIntAtOffset(lengthOffset + 4, numElems);
-        }
-
-        @Override
-        public void endArray(int size) throws IOException {
-            int lengthOffset = offsetStack.pop();
-            int numElems = sizeStack.pop();
-            int start = lengthOffset + 4;
-            /*
-             * write size in bytes, then number of elements into the space
-             * reserved
-             */
-            out.writeIntAtOffset(lengthOffset, out.getOffset() - start);
-            out.writeIntAtOffset(lengthOffset + 4, numElems);
-        }
-
-        @Override
-        public void startMapField(String key) throws IOException {
-            writeString(out, key);
-        }
-
-        @Override
-        public void endMapField() throws IOException {
-            /* add one to number of elements */
-            incrSize();
-        }
-
-        @Override
-        public void endArrayField() throws IOException {
-            /* add one to number of elements */
-            incrSize();
-        }
-
-        @Override
-        public void booleanValue(boolean value) throws IOException {
-            out.writeByte(TYPE_BOOLEAN);
-            out.writeBoolean(value);
-        }
-
-        @Override
-        public void binaryValue(byte[] byteArray) throws IOException {
-            out.writeByte(TYPE_BINARY);
-            writeByteArray(out, byteArray);
-        }
-
-        @Override
-        public void stringValue(String value) throws IOException {
-            out.writeByte(TYPE_STRING);
-            writeString(out, value);
-        }
-
-        @Override
-        public void integerValue(int value) throws IOException {
-            out.writeByte(TYPE_INTEGER);
-            writeInt(out, value);
-        }
-
-        @Override
-        public void longValue(long value) throws IOException {
-            out.writeByte(TYPE_LONG);
-            writeLong(out, value);
-        }
-
-        @Override
-        public void doubleValue(double value) throws IOException {
-            out.writeByte(TYPE_DOUBLE);
-            writeDouble(out, value);
-        }
-
-        @Override
-        public void numberValue(BigDecimal value) throws IOException {
-            out.writeByte(TYPE_NUMBER);
-            writeString(out, value.toString());
-        }
-
-        @Override
-        public void timestampValue(TimestampValue timestamp)
-            throws IOException {
-
-            out.writeByte(TYPE_TIMESTAMP);
-            writeTimestamp(out, timestamp);
-        }
-
-        @Override
-        public void jsonNullValue() throws IOException {
-            out.writeByte(TYPE_JSON_NULL);
-        }
-
-        @Override
-        public void nullValue() throws IOException {
-            out.writeByte(TYPE_NULL);
-        }
-
-        @Override
-        public void emptyValue() throws IOException {
-            out.writeByte(TYPE_EMPTY);
-        }
-
-        private void incrSize() {
-            int value = sizeStack.pop();
-            sizeStack.push(value + 1);
-        }
-    }
-
-    /**
-     * @hidden
-     *
-     * An instance of FieldValueEventHandler that accepts events and constructs
-     * a {@link FieldValue} instance. This is used for creating instances
-     * from the wire protocol.
-     *
-     * In order to handle creation of nested complex types such as maps and
-     * arrays stacks are maintained.
-
-     * The current FieldValue instance is available using the
-     * getCurrentValue() method.
-     *
-     * This class is public only so it can be tested.
-     */
-    public static class FieldValueCreator implements FieldValueEventHandler {
-
-        private Stack<MapValue> mapStack;
-        private Stack<ArrayValue> arrayStack;
-
-        /*
-         * A stack of map keys is needed to handle the situation where maps
-         * are nested.
-         */
-        private Stack<String> keyStack;
-        MapValue currentMap;
-        ArrayValue currentArray;
-        String currentKey;
-        FieldValue currentValue;
-
-        private void pushMap(MapValue map) {
-            if (currentMap != null) {
-                if (mapStack == null) {
-                    mapStack = new Stack<MapValue>();
-                }
-                mapStack.push(currentMap);
-            }
-            currentMap = map;
-            currentValue = map;
-        }
-
-        private void pushArray(ArrayValue array) {
-            if (currentArray != null) {
-                if (arrayStack == null) {
-                    arrayStack = new Stack<ArrayValue>();
-                }
-                arrayStack.push(currentArray);
-            }
-            currentArray = array;
-            currentValue = array;
-        }
-
-        private void pushKey(String key) {
-            if (currentKey != null) {
-                if (keyStack == null) {
-                    keyStack = new Stack<String>();
-                }
-                keyStack.push(currentKey);
-            }
-            currentKey = key;
-        }
-
-        /**
-         * Returns the current FieldValue if available
-         *
-         * @return the current value
-         */
-        public FieldValue getCurrentValue() {
-            return currentValue;
-        }
-
-        @Override
-        public void startMap(int size) throws IOException {
-            /* maintain insertion order */
-            pushMap(new MapValue(true, size));
-        }
-
-        @Override
-        public void startArray(int size) throws IOException {
-            pushArray(new ArrayValue(size));
-        }
-
-        @Override
-        public void endMap(int size) throws IOException {
-            /*
-             * The in-process map becomes the currentValue
-             */
-            currentValue = currentMap;
-            if (mapStack != null && !mapStack.empty()) {
-                currentMap = mapStack.pop();
-            } else {
-                currentMap = null;
-            }
-        }
-
-        @Override
-        public void endArray(int size) throws IOException {
-            /*
-             * The in-process array becomes the currentValue
-             */
-            currentValue = currentArray;
-            if (arrayStack != null && !arrayStack.empty()) {
-                currentArray = arrayStack.pop();
-            } else {
-                currentArray = null;
-            }
-        }
-
-        @Override
-        public void startMapField(String key) throws IOException {
-            pushKey(key);
-        }
-
-        @Override
-        public void endMapField() throws IOException {
-            currentMap.put(currentKey, currentValue);
-            if (keyStack != null && !keyStack.empty()) {
-                currentKey = keyStack.pop();
-            } else {
-                currentKey = null;
-            }
-            /* currentValue undefined right now... */
-        }
-
-        @Override
-        public void endArrayField() throws IOException {
-            currentArray.add(currentValue);
-        }
-
-        @Override
-        public void booleanValue(boolean value) throws IOException {
-            currentValue = BooleanValue.getInstance(value);
-        }
-
-        @Override
-        public void binaryValue(byte[] byteArray) throws IOException {
-            currentValue = new BinaryValue(byteArray);
-        }
-
-        @Override
-        public void stringValue(String value) throws IOException {
-            currentValue = new StringValue(value);
-        }
-
-        @Override
-        public void integerValue(int value) throws IOException {
-            currentValue = new IntegerValue(value);
-        }
-
-        @Override
-        public void longValue(long value) throws IOException {
-            currentValue = new LongValue(value);
-        }
-
-        @Override
-        public void doubleValue(double value) throws IOException {
-            currentValue = new DoubleValue(value);
-        }
-
-        @Override
-        public void numberValue(BigDecimal value) throws IOException {
-            currentValue = new NumberValue(value);
-        }
-
-        @Override
-        public void timestampValue(TimestampValue timestamp) {
-            currentValue = timestamp;
-        }
-
-        @Override
-        public void jsonNullValue() throws IOException {
-            currentValue = JsonNullValue.getInstance();
-        }
-
-        @Override
-        public void nullValue() throws IOException {
-            currentValue = NullValue.getInstance();
-        }
-
-        @Override
-        public void emptyValue() throws IOException {
-            currentValue = EmptyValue.getInstance();
-        }
-    }
-
-    /*
-     * Read the protocol input stream and send events to a handler that
-     * creates a FieldValue.
-     */
-    public static FieldValue readFieldValue(ByteInputStream in)
-        throws IOException {
-        FieldValueCreator handler = new FieldValueCreator();
-        readFieldValueInternal(handler, in);
-        /*
-         * Results accumulated in the handler
-         */
-        return handler.getCurrentValue();
-    }
-
-    /*
-     * Internal implementation that uses the same handler to maintain state
-     * while creating a FieldValue.
-     */
-    private static void readFieldValueInternal(
-        FieldValueEventHandler handler, ByteInputStream in)
-        throws IOException {
-
-
-        int t = in.readByte();
-        switch (t) {
-        case TYPE_ARRAY:
-            in.readInt(); // length of serialized bytes
-            int length = in.readInt();
-            handler.startArray(length);
-            for (int i = 0; i < length; i++) {
-                readFieldValueInternal(handler, in);
-                handler.endArrayField();
-            }
-            handler.endArray(length);
-            break;
-        case TYPE_BINARY:
-            handler.binaryValue(readByteArray(in));
-            break;
-        case TYPE_BOOLEAN:
-            handler.booleanValue(in.readBoolean());
-            break;
-        case TYPE_DOUBLE:
-            handler.doubleValue(readDouble(in));
-            break;
-        case TYPE_INTEGER:
-            handler.integerValue(readInt(in));
-            break;
-        case TYPE_LONG:
-            handler.longValue(readLong(in));
-            break;
-        case TYPE_MAP:
-            in.readInt(); // length of serialized bytes
-            length = in.readInt(); // size of map
-            handler.startMap(length);
-            for (int i = 0; i < length; i++) {
-                String key = readString(in);
-                handler.startMapField(key);
-                readFieldValueInternal(handler, in); // read value
-                handler.endMapField();
-            }
-            handler.endMap(length);
-            break;
-        case TYPE_STRING:
-            handler.stringValue(readString(in));
-            break;
-        case TYPE_TIMESTAMP:
-            handler.timestampValue(new TimestampValue(readString(in), 1));
-            break;
-        case TYPE_NUMBER:
-            handler.numberValue(new BigDecimal(readString(in)));
-            break;
-        case TYPE_JSON_NULL:
-            handler.jsonNullValue();
-            break;
-        case TYPE_NULL:
-            handler.nullValue();
-            break;
-        case TYPE_EMPTY :
-            handler.emptyValue();
-            break;
-        default:
-            throw new IllegalStateException("Unknown value type code: " + t);
-        }
-    }
-=======
->>>>>>> 2a3535bb
 }