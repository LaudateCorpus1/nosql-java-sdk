/*-
 * Copyright (c) 2011, 2022 Oracle and/or its affiliates. All rights reserved.
 *
 * Licensed under the Universal Permissive License v 1.0 as shown at
 *  https://oss.oracle.com/licenses/upl/
 */

package oracle.nosql.driver.ops;

import oracle.nosql.driver.NoSQLHandle;
import oracle.nosql.driver.NoSQLHandleConfig;

/**
 * @hidden
 *
 * Represents a base class for the single row modifying operations
 * {@link NoSQLHandle#put} and {@link NoSQLHandle#delete}.
 * <p>
 * This class encapsulates the common parameters of table name and
 * the return row boolean, which allows applications to get information
 * about the existing value of the target row on failure. By default
 * no previous information is returned.
 */
public abstract class WriteRequest extends DurableRequest {

    private boolean returnRow;

    protected WriteRequest() {}

    protected void setReturnRowInternal(boolean value) {
        this.returnRow = value;
    }

    /* getters are public for access by serializers */

    /**
     * @hidden
     * @return true if there is a return row
     */
    public boolean getReturnRowInternal() {
        return returnRow;
    }

    /**
     * @hidden
     */
    @Override
    public Request setDefaults(NoSQLHandleConfig config) {
        super.setDefaults(config);
        return this;
    }

    protected void validateWriteRequest(String requestName) {
        if (tableName == null) {
            throw new IllegalArgumentException(
                (requestName +
                 " requires table name"));
        }
    }
<<<<<<< HEAD

    /**
     * @hidden
     */
    @Override
    public boolean doesWrites() {
        return true;
    }

    /**
     * @hidden
     */
    @Override
    public boolean shouldRetry() {
        return false;
    }
=======
>>>>>>> 92f16eea
}<|MERGE_RESOLUTION|>--- conflicted
+++ resolved
@@ -57,23 +57,4 @@
                  " requires table name"));
         }
     }
-<<<<<<< HEAD
-
-    /**
-     * @hidden
-     */
-    @Override
-    public boolean doesWrites() {
-        return true;
-    }
-
-    /**
-     * @hidden
-     */
-    @Override
-    public boolean shouldRetry() {
-        return false;
-    }
-=======
->>>>>>> 92f16eea
 }