--- conflicted
+++ resolved
@@ -78,11 +78,8 @@
      *
      * @return the modification time in milliseconds since January 1, 1970,
      * or zero if the row does not exist
-<<<<<<< HEAD
-=======
      *
      * @since 5.3.0
->>>>>>> 92f16eea
      */
     public long getModificationTime() {
         if (modificationTime < 0 && client != null) {
