--- conflicted
+++ resolved
@@ -160,11 +160,8 @@
      * @param durability the durability value
      *
      * @return this
-<<<<<<< HEAD
-=======
      *
      * @since 5.3.0
->>>>>>> 92f16eea
      */
     public DeleteRequest setDurability(Durability durability) {
         setDurabilityInternal(durability);
