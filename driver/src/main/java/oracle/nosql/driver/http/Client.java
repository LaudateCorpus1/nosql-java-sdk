/*-
 * Copyright (c) 2011, 2022 Oracle and/or its affiliates. All rights reserved.
 *
 * Licensed under the Universal Permissive License v 1.0 as shown at
 *  https://oss.oracle.com/licenses/upl/
 */

package oracle.nosql.driver.http;

import static io.netty.handler.codec.http.HttpMethod.POST;
import static io.netty.handler.codec.http.HttpVersion.HTTP_1_1;
import static java.nio.charset.StandardCharsets.UTF_8;
import static oracle.nosql.driver.ops.TableLimits.CapacityMode;
import static oracle.nosql.driver.util.BinaryProtocol.DEFAULT_SERIAL_VERSION;
import static oracle.nosql.driver.util.BinaryProtocol.V2;
import static oracle.nosql.driver.util.BinaryProtocol.V3;
import static oracle.nosql.driver.util.CheckNull.requireNonNull;
import static oracle.nosql.driver.util.LogUtil.isLoggable;
import static oracle.nosql.driver.util.LogUtil.logFine;
import static oracle.nosql.driver.util.LogUtil.logInfo;
import static oracle.nosql.driver.util.LogUtil.logTrace;
import static oracle.nosql.driver.util.LogUtil.logWarning;
import static oracle.nosql.driver.util.HttpConstants.ACCEPT;
import static oracle.nosql.driver.util.HttpConstants.CONNECTION;
import static oracle.nosql.driver.util.HttpConstants.CONTENT_LENGTH;
import static oracle.nosql.driver.util.HttpConstants.CONTENT_TYPE;
import static oracle.nosql.driver.util.HttpConstants.NOSQL_DATA_PATH;
import static oracle.nosql.driver.util.HttpConstants.REQUEST_ID_HEADER;
import static oracle.nosql.driver.util.HttpConstants.USER_AGENT;

import java.io.IOException;
import java.net.URL;
import java.util.HashSet;
import java.util.Map;
import java.util.concurrent.ConcurrentHashMap;
import java.util.concurrent.ExecutionException;
import java.util.concurrent.ExecutorService;
import java.util.concurrent.Executors;
import java.util.concurrent.RejectedExecutionException;
import java.util.concurrent.TimeoutException;
import java.util.concurrent.atomic.AtomicBoolean;
import java.util.concurrent.atomic.AtomicInteger;
import java.util.concurrent.atomic.AtomicLong;
import java.util.logging.Level;
import java.util.logging.Logger;

import oracle.nosql.driver.AuthorizationProvider;
import oracle.nosql.driver.DefaultRetryHandler;
import oracle.nosql.driver.NoSQLException;
import oracle.nosql.driver.NoSQLHandleConfig;
import oracle.nosql.driver.RateLimiter;
import oracle.nosql.driver.ReadThrottlingException;
import oracle.nosql.driver.RequestSizeLimitException;
import oracle.nosql.driver.RequestTimeoutException;
import oracle.nosql.driver.RetryHandler;
import oracle.nosql.driver.RetryableException;
import oracle.nosql.driver.SecurityInfoNotReadyException;
import oracle.nosql.driver.StatsControl;
import oracle.nosql.driver.WriteThrottlingException;
import oracle.nosql.driver.UnsupportedProtocolException;
import oracle.nosql.driver.httpclient.HttpClient;
import oracle.nosql.driver.httpclient.ResponseHandler;
import oracle.nosql.driver.kv.AuthenticationException;
import oracle.nosql.driver.kv.StoreAccessTokenProvider;
import oracle.nosql.driver.ops.DurableRequest;
import oracle.nosql.driver.ops.GetResult;
import oracle.nosql.driver.ops.GetTableRequest;
import oracle.nosql.driver.ops.QueryRequest;
import oracle.nosql.driver.ops.QueryResult;
import oracle.nosql.driver.ops.Request;
import oracle.nosql.driver.ops.Result;
import oracle.nosql.driver.ops.TableLimits;
import oracle.nosql.driver.ops.TableRequest;
import oracle.nosql.driver.ops.TableResult;
import oracle.nosql.driver.ops.WriteResult;
import oracle.nosql.driver.ops.serde.BinaryProtocol;
import oracle.nosql.driver.ops.serde.BinarySerializerFactory;
import oracle.nosql.driver.ops.serde.SerializerFactory;
import oracle.nosql.driver.ops.serde.nson.NsonSerializerFactory;
import oracle.nosql.driver.query.QueryDriver;
import oracle.nosql.driver.util.ByteInputStream;
import oracle.nosql.driver.util.HttpConstants;
import oracle.nosql.driver.util.NettyByteInputStream;
import oracle.nosql.driver.util.NettyByteOutputStream;
import oracle.nosql.driver.util.RateLimiterMap;
import oracle.nosql.driver.util.SerializationUtil;

import io.netty.buffer.ByteBuf;
import io.netty.channel.Channel;
import io.netty.handler.codec.http.DefaultFullHttpRequest;
import io.netty.handler.codec.http.FullHttpRequest;
import io.netty.handler.codec.http.HttpHeaderNames;
import io.netty.handler.codec.http.HttpHeaders;
import io.netty.handler.codec.http.HttpResponseStatus;
import io.netty.handler.ssl.SslContext;

/**
 * The HTTP driver client.
 */
public class Client {

    public static int traceLevel = 0;

    private final NoSQLHandleConfig config;

    private final SerializerFactory v3factory = new BinarySerializerFactory();
    private final SerializerFactory v4factory = new NsonSerializerFactory();

    /**
     * The URL representing the server that is the target of all client
     * requests.
     */
    private final URL url;

    /**
     * The fixed constant URI path associated with all KV requests.
     */
    private final String kvRequestURI;

    /**
     * The host/port components of the URL, decomposed here for efficient access.
     */
    private final String host;

    /**
     * Tracks the unique client scoped request id.
     */
    private final AtomicInteger maxRequestId = new AtomicInteger(1);

    private final HttpClient httpClient;

    private final AuthorizationProvider authProvider;

    private final boolean useSSL;

    private final AtomicBoolean shutdown = new AtomicBoolean(false);

    private final Logger logger;

    /*
     * Internal rate limiting: cloud only
     */
    private RateLimiterMap rateLimiterMap;

    /*
     * Keep an internal map of tablename to last limits update time
     */
    private Map<String, AtomicLong> tableLimitUpdateMap;

    /* update table limits once every 10 minutes */
    private static long LIMITER_REFRESH_NANOS = 600_000_000_000L;

    /*
     * amount of time between retries when security information
     * is unavailable
     */
    private static final int SEC_ERROR_DELAY_MS = 100;

    /*
     * singe thread executor for updating table limits
     */
    private ExecutorService threadPool;

    private short serialVersion = DEFAULT_SERIAL_VERSION;

    /* for one-time messages */
    private final HashSet<String> oneTimeMessages;

    /**
     * config for statistics
     */
    private StatsControlImpl statsControl;

    /* temporary */
    private boolean useV4;
    private boolean queryUseV4;
    private boolean prepareUseV4;

    public Client(Logger logger,
                  NoSQLHandleConfig httpConfig) {

        this.logger = logger;
        this.config = httpConfig;
        this.url = httpConfig.getServiceURL();

        logFine(logger, "Driver service URL:" + url.toString());
        final String protocol = httpConfig.getServiceURL().getProtocol();
        if (!("http".equalsIgnoreCase(protocol) ||
              "https".equalsIgnoreCase(protocol))) {
            throw new IllegalArgumentException("Unknown protocol:" + protocol);
        }

        kvRequestURI = httpConfig.getServiceURL().toString() + NOSQL_DATA_PATH;
        host = httpConfig.getServiceURL().getHost();

        useSSL = "https".equalsIgnoreCase(protocol);

        /*
         * This builds an insecure context, usable for testing only
         */
        SslContext sslCtx = null;
        if (useSSL) {
            sslCtx = config.getSslContext();
            if (sslCtx == null) {
                throw new IllegalArgumentException(
                    "Unable to configure https: " +
                    "SslContext is missing from config");
            }
        }

        /*
         * create the HttpClient instance.
         */
        httpClient = new HttpClient(url.getHost(),
                                    url.getPort(),
                                    httpConfig.getNumThreads(),
                                    httpConfig.getConnectionPoolSize(),
                                    httpConfig.getPoolMaxPending(),
                                    httpConfig.getMaxContentLength(),
                                    httpConfig.getMaxChunkSize(),
                                    sslCtx,
                                    "NoSQL Driver",
                                    logger);
        if (httpConfig.getProxyHost() != null) {
            httpClient.configureProxy(httpConfig);
        }

        authProvider= config.getAuthorizationProvider();
        if (authProvider == null) {
            throw new IllegalArgumentException(
                "Must configure AuthorizationProvider to use HttpClient");
        }

        /* StoreAccessTokenProvider == onprem */
        if (config.getRateLimitingEnabled() &&
            !(authProvider instanceof StoreAccessTokenProvider)) {
            logFine(logger, "Starting client with rate limiting enabled");
            rateLimiterMap = new RateLimiterMap();
            tableLimitUpdateMap = new ConcurrentHashMap<String, AtomicLong>();
            threadPool = Executors.newSingleThreadExecutor();
        } else {
            logFine(logger, "Starting client with no rate limiting");
            rateLimiterMap = null;
            tableLimitUpdateMap = null;
            threadPool = null;
        }

        oneTimeMessages = new HashSet<String>();
        statsControl = new StatsControlImpl(config,
            logger, httpClient, httpConfig.getRateLimitingEnabled());

        /* temporary */
        useV4 = Boolean.getBoolean("test.usev4");
        queryUseV4 = Boolean.getBoolean("test.queryv4");
        prepareUseV4 = Boolean.getBoolean("test.preparev4");
    }

    /**
     * Shutdown the client
     *
     * TODO: add optional timeout (needs change in HttpClient)
     */
    public void shutdown() {
        logFine(logger, "Shutting down driver http client");
        if (!shutdown.compareAndSet(false, true)) {
            return;
        }
        httpClient.shutdown();
        statsControl.shutdown();
        if (authProvider != null) {
            authProvider.close();
        }
        if (threadPool != null) {
            threadPool.shutdown();
        }
    }

    public int getAcquiredChannelCount() {
        return httpClient.getAcquiredChannelCount();
    }

    /**
     * Get the next client-scoped request id. It needs to be combined with the
     * client id to obtain a globally unique scope.
     */
    private int nextRequestId() {
        return maxRequestId.addAndGet(1);
    }

    /**
     * Execute the KV request and return the response. This is the top-level
     * method for request execution.
     *
     * This method handles exceptions to distinguish between what can be retried
     * what what cannot, making sure that root cause exceptions are
     * kept. Examples:
     *  o can't connect (host, port, etc)
     *  o throttling exceptions
     *  o general networking issues, IOException
     *
     * RequestTimeoutException needs a cause, or at least needs to include the
     * message from the causing exception.
     *
     * @param kvRequest the KV request to be executed by the server
     *
     * @return the Result of the request
     */
    public Result execute(Request kvRequest) {

        requireNonNull(kvRequest, "NoSQLHandle: request must be non-null");

        /*
         * Before execution, call Request object to assign default values
         * from config object if they are not overridden. This allows code
         * to assume that all potentially defaulted parameters (timeouts, etc)
         * are explicit when they are sent on the wire.
         */
        kvRequest.setDefaults(config);

        /*
         * Validate the request, checking for required state, etc. If this
         * fails for a given Request instance it will throw
         * IllegalArgumentException.
         */
        kvRequest.validate();

        if (kvRequest.isQueryRequest()) {
            QueryRequest qreq = (QueryRequest)kvRequest;

            statsControl.observeQuery(qreq);

            /*
             * The following "if" may be true for advanced queries only. For
             * such queries, the "if" will be true (i.e., the QueryRequest will
             * be bound with a QueryDriver) if and only if this is not the 1st
             * execute() call for this query. In this case we just return a new,
             * empty QueryResult. Actual computation of a result batch will take
             * place when the app calls getResults() on the QueryResult.
             */
            if (qreq.hasDriver()) {
                trace("QueryRequest has QueryDriver", 2);
                return new QueryResult(qreq, false);
            }

            /*
             * If it is an advanced query and we are here, then this must be
             * the 1st execute() call for the query. If the query has been
             * prepared before, we create a QueryDriver and bind it with the
             * QueryRequest. Then, we create and return an empty QueryResult.
             * Actual computation of a result batch will take place when the
             * app calls getResults() on the QueryResult.
             */
            if (qreq.isPrepared() && !qreq.isSimpleQuery()) {
                trace("QueryRequest has no QueryDriver, but is prepared", 2);
                QueryDriver driver = new QueryDriver(qreq);
                driver.setClient(this);
                driver.setTopologyInfo(qreq.topologyInfo());
                return new QueryResult(qreq, false);
            }

            /*
             * If we are here, then this is either (a) a simple query or (b) an
             * advanced query that has not been prepared already, which also
             * implies that this is the 1st execute() call on this query. For
             * a non-prepared advanced query, the effect of this 1st execute()
             * call is to send the query to the proxy for compilation, get back
             * the prepared query, but no query results, create a QueryDriver,
             * and bind it with the QueryRequest (see
             * QueryRequestSerializer.deserialize()), and return an empty
             * QueryResult.
             */
            trace("QueryRequest has no QueryDriver and is not prepared", 2);
        }

        int timeoutMs = kvRequest.getTimeoutInternal();

        Throwable exception = null;

        /* clear any retry stats that may exist on this request object */
        kvRequest.setRetryStats(null);

        /*
         * If the request doesn't set an explicit compartment, use
         * the config default if provided.
         */
        if (kvRequest.getCompartment() == null) {
            kvRequest.setCompartmentInternal(
                config.getDefaultCompartment());
        }

        int rateDelayedMs = 0;
        boolean checkReadUnits = false;
        boolean checkWriteUnits = false;

        /* if the request itself specifies rate limiters, use them */
        RateLimiter readLimiter = kvRequest.getReadRateLimiter();
        if (readLimiter != null) {
            checkReadUnits = true;
        }
        RateLimiter writeLimiter = kvRequest.getWriteRateLimiter();
        if (writeLimiter != null) {
            checkWriteUnits = true;
        }

        /* if not, see if we have limiters in our map for the given table */
        if (rateLimiterMap != null &&
            readLimiter == null && writeLimiter == null) {
            String tableName = kvRequest.getTableName();
            if (tableName != null && tableName.length() > 0) {
                readLimiter = rateLimiterMap.getReadLimiter(tableName);
                writeLimiter = rateLimiterMap.getWriteLimiter(tableName);
                if (readLimiter == null && writeLimiter == null) {
                    if (kvRequest.doesReads() || kvRequest.doesWrites()) {
                        backgroundUpdateLimiters(tableName,
                                                 kvRequest.getCompartment());
                    }
                } else {
                    checkReadUnits = kvRequest.doesReads();
                    kvRequest.setReadRateLimiter(readLimiter);
                    checkWriteUnits = kvRequest.doesWrites();
                    kvRequest.setWriteRateLimiter(writeLimiter);
                }
            }
        }

        final long startTime = System.currentTimeMillis();
        kvRequest.setStartTimeMs(startTime);
        final String requestClass = kvRequest.getClass().getSimpleName();

        String requestId = "";
        int thisIterationTimeoutMs = 0;

        do {
            long thisTime = System.currentTimeMillis();
<<<<<<< HEAD
            int thisIterationTimeoutMs = timeoutMs - (int)(thisTime - startTime);
=======
            thisIterationTimeoutMs = timeoutMs - (int)(thisTime - startTime);

>>>>>>> f256668c
            /*
             * Check rate limiters before executing the request.
             * Wait for read and/or write limiters to be below their limits
             * before continuing. Be aware of the timeout given.
             */
            if (readLimiter != null && checkReadUnits == true) {
                try {
                    /*
                     * this may sleep for a while, up to thisIterationTimeoutMs
                     * and may throw TimeoutException
                     */
                    rateDelayedMs += readLimiter.consumeUnitsWithTimeout(
                        0, thisIterationTimeoutMs, false);
                } catch (Exception e) {
                    exception = e;
                    break;
                }
            }
            if (writeLimiter != null && checkWriteUnits == true) {
                try {
                    /*
                     * this may sleep for a while, up to thisIterationTimeoutMs
                     * and may throw TimeoutException
                     */
                    rateDelayedMs += writeLimiter.consumeUnitsWithTimeout(
                        0, thisIterationTimeoutMs, false);
                } catch (Exception e) {
                    exception = e;
                    break;
                }
            }

            /* ensure limiting didn't throw us over the timeout */
            if (timeoutRequest(startTime, timeoutMs, exception)) {
                break;
            }

            final String authString =
                authProvider.getAuthorizationString(kvRequest);
            authProvider.validateAuthString(authString);

            if (kvRequest.getNumRetries() > 0) {
                logRetries(kvRequest.getNumRetries(), exception);
            }

            if (serialVersion < 3 && kvRequest instanceof DurableRequest) {
                if (((DurableRequest)kvRequest).getDurability() != null) {
                    oneTimeMessage("The requested feature is not supported " +
                                   "by the connected server: Durability");
                }
            }

            if (serialVersion < 3 && kvRequest instanceof TableRequest) {
                TableLimits limits = ((TableRequest)kvRequest).getTableLimits();
                if (limits != null &&
                    limits.getMode() == CapacityMode.ON_DEMAND) {
                    oneTimeMessage("The requested feature is not supported " +
                                   "by the connected server: on demand " +
                                   "capacity table");
                }
            }

            ResponseHandler responseHandler = null;

            ByteBuf buffer = null;
            long networkLatency;
            try {
                /*
                 * NOTE: the ResponseHandler will release the Channel
                 * in its close() method, which is always called in the
                 * finally clause. This handles both successful and retried
                 * operations in the loop.
                 */
                Channel channel = httpClient.getChannel(thisIterationTimeoutMs);
                requestId = Long.toString(nextRequestId());
                responseHandler =
                    new ResponseHandler(httpClient, logger, channel, requestId);

                buffer = channel.alloc().directBuffer();
                buffer.retain();

                /*
                 * we expressly check size limit below based on onprem versus
                 * cloud. Set the request to not check size limit inside
                 * writeContent().
                 */
                kvRequest.setCheckRequestSize(false);

                writeContent(buffer, kvRequest);

                /*
                 * If on-premise the authProvider will always be a
                 * StoreAccessTokenProvider. If so, check against
                 * configurable limit. Otherwise check against internal
                 * hardcoded cloud limit.
                 */
                if (authProvider instanceof StoreAccessTokenProvider) {
                    if (buffer.readableBytes() >
                        httpClient.getMaxContentLength()) {
                        throw new RequestSizeLimitException("The request " +
                            "size of " + buffer.readableBytes() +
                            " exceeded the limit of " +
                            httpClient.getMaxContentLength());
                    }
                } else {
                    kvRequest.setCheckRequestSize(true);
                    BinaryProtocol.checkRequestSizeLimit(
                        kvRequest, buffer.readableBytes());
                }

                final FullHttpRequest request =
                    new DefaultFullHttpRequest(HTTP_1_1, POST, kvRequestURI,
                                               buffer,
                                               false /* Don't validate hdrs */);
                HttpHeaders headers = request.headers();
                addCommonHeaders(headers);
                int contentLength = buffer.readableBytes();
                headers.add(HttpHeaderNames.HOST, host)
                    .add(REQUEST_ID_HEADER, requestId)
                    .setInt(CONTENT_LENGTH, contentLength);

<<<<<<< HEAD
                String serdeVersion = getSerdeVersion(kvRequest);
                if (serdeVersion != null) {
                    headers.add("x-nosql-serde-version", serdeVersion);
                }

                /*
                 * If the request doesn't set an explicit compartment, use
                 * the config default if provided.
                 */
                if (kvRequest.getCompartment() == null) {
                    kvRequest.setCompartmentInternal(
                        config.getDefaultCompartment());
                }
=======
>>>>>>> f256668c
                authProvider.setRequiredHeaders(authString, kvRequest, headers);

                if (isLoggable(logger, Level.FINE)) {
                    logTrace(logger, "Request: " + requestClass);
                }
                networkLatency = System.currentTimeMillis();
                httpClient.runRequest(request, responseHandler, channel);

                boolean isTimeout =
                    responseHandler.await(thisIterationTimeoutMs);
                if (isTimeout) {
                    throw new TimeoutException("Request timed out after " +
                        timeoutMs + " milliseconds: requestId=" + requestId);
                }

                if (isLoggable(logger, Level.FINE)) {
                    logTrace(logger, "Response: " + requestClass + ", status " +
                             responseHandler.getStatus());
                }

                ByteBuf wireContent = responseHandler.getContent();
                Result res = processResponse(responseHandler.getStatus(),
                                       wireContent,
                                       kvRequest);
                int resSize = wireContent.readerIndex();
                networkLatency = System.currentTimeMillis() - networkLatency;

                if (serialVersion < 3) {
                    /* so we can emit a one-time message if the app */
                    /* tries to access modificationTime */
                    if (res instanceof GetResult) {
                        ((GetResult)res).setClient(this);
                    } else if (res instanceof WriteResult) {
                        ((WriteResult)res).setClient(this);
                    }
                }

                if (res instanceof TableResult && rateLimiterMap != null) {
                    /* update rate limiter settings for table */
                    TableLimits tl = ((TableResult)res).getTableLimits();
                    updateRateLimiters(((TableResult)res).getTableName(), tl);
                }

                if (rateLimiterMap != null && readLimiter == null) {
                    readLimiter = getQueryRateLimiter(kvRequest, true);
                }
                if (rateLimiterMap != null && writeLimiter == null) {
                    writeLimiter = getQueryRateLimiter(kvRequest, false);
                }

                /* consume rate limiter units based on actual usage */
                rateDelayedMs += consumeLimiterUnits(readLimiter,
                                    res.getReadUnitsInternal(),
                                    thisIterationTimeoutMs);
                rateDelayedMs += consumeLimiterUnits(writeLimiter,
                                    res.getWriteUnitsInternal(),
                                    thisIterationTimeoutMs);
                res.setRateLimitDelayedMs(rateDelayedMs);

                /* copy retry stats to Result on successful operation */
                res.setRetryStats(kvRequest.getRetryStats());
                kvRequest.setRateLimitDelayedMs(rateDelayedMs);

                statsControl.observe(kvRequest, Math.toIntExact(networkLatency),
                    contentLength, resSize);

                return res;

            } catch (AuthenticationException rae) {
                if (authProvider != null &&
                    authProvider instanceof StoreAccessTokenProvider) {
                    final StoreAccessTokenProvider satp =
                        (StoreAccessTokenProvider) authProvider;
                    satp.bootstrapLogin();
                    kvRequest.addRetryException(rae.getClass());
                    kvRequest.incrementRetries();
                    exception = rae;
                    continue;
                }
                kvRequest.setRateLimitDelayedMs(rateDelayedMs);
                statsControl.observeError(kvRequest);
                logInfo(logger, "Unexpected authentication exception: " +
                        rae);
                throw new NoSQLException("Unexpected exception: " +
                        rae.getMessage(), rae);
            } catch (SecurityInfoNotReadyException sinre) {
                kvRequest.addRetryException(sinre.getClass());
                exception = sinre;
                int delayMs = SEC_ERROR_DELAY_MS;
                if (kvRequest.getNumRetries() > 10) {
                    delayMs =
                        DefaultRetryHandler.computeBackoffDelay(kvRequest, 0);
                    if (delayMs <= 0) {
                        break;
                    }
                }
                try {
                    Thread.sleep(delayMs);
                } catch (InterruptedException ie) {}
                kvRequest.incrementRetries();
                kvRequest.addRetryDelayMs(delayMs);
                continue;
            } catch (RetryableException re) {

                if (re instanceof WriteThrottlingException &&
                    writeLimiter != null) {
                    /* ensure we check write limits next loop */
                    checkWriteUnits = true;
                    /* set limiter to its limit, if not over already */
                    if (writeLimiter.getCurrentRate() < 100.0) {
                        writeLimiter.setCurrentRate(100.0);
                    }
                    /* call retry handler to manage sleep/delay */
                }
                if (re instanceof ReadThrottlingException &&
                    readLimiter != null) {
                    /* ensure we check read limits next loop */
                    checkReadUnits = true;
                    /* set limiter to its limit, if not over already */
                    if (readLimiter.getCurrentRate() < 100.0) {
                        readLimiter.setCurrentRate(100.0);
                    }
                    /* call retry handler to manage sleep/delay */
                }

                logFine(logger, "Retryable exception: " +
                        re.getMessage());
                /*
                 * Handle automatic retries. If this does not throw an error,
                 * then the delay (if any) will have been performed and the
                 * request should be retried.
                 *
                 * If there have been too many retries this method will
                 * throw the original exception.
                 */

                kvRequest.addRetryException(re.getClass());
                handleRetry(re, kvRequest);
                kvRequest.incrementRetries();
                exception = re;
                continue;
            } catch (UnsupportedProtocolException upe) {
                /* reduce protocol version and try again */
                if (decrementSerialVersion() == true) {
                    exception = upe;
                    logInfo(logger, "Got unsupported protocol error " +
                            "from server: decrementing serial version to " +
                            serialVersion + " and trying again.");
                    continue;
                }
                throw upe;
            } catch (NoSQLException nse) {
                kvRequest.setRateLimitDelayedMs(rateDelayedMs);
                statsControl.observeError(kvRequest);
                logFine(logger, "Client execute NoSQLException: " +
                        nse.getMessage());
                throw nse; /* pass through */
            } catch (RuntimeException e) {
                kvRequest.setRateLimitDelayedMs(rateDelayedMs);
                statsControl.observeError(kvRequest);
                logFine(logger, "Client execute runtime exception: " +
                        e.getMessage());
                throw e;
            } catch (IOException ioe) {
                /* Maybe make this logFine */
                String name = ioe.getClass().getName();
                logInfo(logger, "Client execution IOException, name: " +
                        name + ", message: " + ioe.getMessage());
                /*
                 * An exception in the channel, e.g. the server may have
                 * disconnected. Retry.
                 */
                kvRequest.addRetryException(ioe.getClass());
                kvRequest.incrementRetries();
                exception = ioe;

                try {
                    Thread.sleep(10);
                } catch (InterruptedException ie) {}

                continue;
            } catch (InterruptedException ie) {
                kvRequest.setRateLimitDelayedMs(rateDelayedMs);
                statsControl.observeError(kvRequest);
                logInfo(logger, "Client interrupted exception: " +
                        ie.getMessage());
                /* this exception shouldn't retry -- direct throw */
                throw new NoSQLException("Request interrupted: " +
                                         ie.getMessage());
            } catch (ExecutionException ee) {
                kvRequest.setRateLimitDelayedMs(rateDelayedMs);
                statsControl.observeError(kvRequest);
                logInfo(logger, "Unable to execute request: " +
                        ee.getCause().getMessage());
                /* is there a better exception? */
                throw new NoSQLException(
                    "Unable to execute request: " + ee.getCause().getMessage());
            } catch (TimeoutException te) {
                exception = te;
                logInfo(logger, "Timeout exception: " + te);
                break; /* fall through to exception below */
            } catch (Throwable t) {
                /*
                 * this is likely an exception from Netty, perhaps a bad
                 * connection. Retry.
                 */
                /* Maybe make this logFine */
                String name = t.getClass().getName();
                logInfo(logger, "Client execute Throwable, name: " +
                        name + "message: " + t.getMessage());

                kvRequest.addRetryException(t.getClass());
                kvRequest.incrementRetries();
                exception = t;
                continue;
            } finally {
                /*
                 * Because the buffer.retain() is called after initialized, so
                 * the reference count of buffer should be always > 0 here, just
                 * call buffer.release(refCnt) to release it.
                 */
                if (buffer != null) {
                    buffer.release(buffer.refCnt());
                }
                if (responseHandler != null) {
                    responseHandler.close();
                }
            }
        } while (! timeoutRequest(startTime, timeoutMs, exception));

        kvRequest.setRateLimitDelayedMs(rateDelayedMs);
        statsControl.observeError(kvRequest);
        throw new RequestTimeoutException(timeoutMs,
            requestClass + " timed out: requestId=" + requestId + " " +
            " nextRequestId=" + nextRequestId() +
            " iterationTimeout=" + thisIterationTimeoutMs + "ms " +
            (kvRequest.getRetryStats() != null ?
                kvRequest.getRetryStats() : ""), exception);
    }

    /**
     * Returns a rate limiter for a query operation, if the query op has
     * a prepared statement and a limiter exists in the rate limiter map
     * for the query table.
     */
    private RateLimiter getQueryRateLimiter(Request request, boolean read) {
        if (rateLimiterMap == null || !(request instanceof QueryRequest)) {
            return null;
        }

        /*
         * If we're asked for a write limiter, and the request doesn't
         * do writes, return null
         */
        if (read == false && ((QueryRequest)request).doesWrites() == false) {
            return null;
        }

        /*
         * We sometimes may only get a prepared statement after the
         * first query response is returned. In this case, we can get
         * the tablename from the request and apply rate limiting.
         */
        String tableName = ((QueryRequest)request).getTableName();
        if (tableName == null || tableName == "") {
            return null;
        }

        if (read) {
            return rateLimiterMap.getReadLimiter(tableName);
        }
        return rateLimiterMap.getWriteLimiter(tableName);
    }

    /**
     * Comsume rate limiter units after successful operation.
     * @return the number of milliseconds delayed due to rate limiting
     */
    private int consumeLimiterUnits(RateLimiter rl,
                                    long units, int timeoutMs) {

        if (rl == null || units <= 0) {
            return 0;
        }

        /*
         * The logic consumes units (and potentially delays) _after_ a
         * successful operation for a couple reasons:
         * 1) We don't know the actual number of units an op uses unitl
         *    after the operation successfully finishes
         * 2) Delaying after the op keeps the application from immediately
         *    trying the next op and ending up waiting along with other
         *    client threads until the rate goes below the limit, at which
         *    time all client threads would continue at once. By waiting
         *    after a successful op, client threads will get staggered
         *    better to avoid spikes in throughput and oscillation that
         *    can result from it.
         */

        try {
            return rl.consumeUnitsWithTimeout(units, timeoutMs, false);
        } catch (TimeoutException e) {
            /* Don't throw - operation succeeded. Just return timeoutMs. */
            return timeoutMs;
        }
    }


    /**
     * Add or update rate limiters for a table.
     * Cloud only.
     *
     * @param tableName table name or OCID of table
     * @param limits read/write limits for table
     */
    public boolean updateRateLimiters(String tableName, TableLimits limits) {
        if (rateLimiterMap == null) {
            return false;
        }

        setTableNeedsRefresh(tableName, false);

        if (limits == null ||
            (limits.getReadUnits() <= 0 && limits.getWriteUnits() <= 0)) {
            rateLimiterMap.remove(tableName);
            logInfo(logger, "removing rate limiting from table " + tableName);
            return false;
        }

        /*
         * Create or update rate limiters in map
         * Note: noSQL cloud service has a "burst" availability of
         * 300 seconds. But we don't know if or how many other clients
         * may have been using this table, and a duration of 30 seconds
         * allows for more predictable usage. Also, it's better to
         * use a reasonable hardcoded value here than to try to explain
         * the subtleties of it in docs for configuration. In the end
         * this setting is probably fine for all uses.
         */

        /* allow tests to override this hardcoded setting */
        int durationSeconds = Integer.getInteger("test.rldurationsecs", 30)
                                     .intValue();

        double RUs = (double)limits.getReadUnits();
        double WUs = (double)limits.getWriteUnits();

        /* if there's a specified rate limiter percentage, use that */
        double rlPercent = config.getDefaultRateLimitingPercentage();
        if (rlPercent > 0.0) {
            RUs = (RUs * rlPercent) / 100.0;
            WUs = (WUs * rlPercent) / 100.0;
        }

        rateLimiterMap.update(tableName, RUs, WUs, durationSeconds);
        final String msg = String.format("Updated table '%s' to have " +
            "RUs=%.1f and WUs=%.1f per second", tableName, RUs, WUs);
        logInfo(logger, msg);

        return true;
    }


    /**
     * Determine if the request should be timed out.
     * Check if the request exceed the timeout given.
     *
     * @param startTime when the request starts
     * @param requestTimeout the default timeout of this request
     * @param exception the last exception
     *
     * @return true the request need to be timed out.
     */
    boolean timeoutRequest(long startTime,
                           long requestTimeout,
                           Throwable exception) {
        return ((System.currentTimeMillis() - startTime) >= requestTimeout);
    }

    /**
     * Serializes the request payload, sent as http content
     *
     * @param content the buffer to contain the content
     *
     * @throws IOException
     */
    void writeContent(ByteBuf content, Request kvRequest)
        throws IOException {

        final NettyByteOutputStream bos = new NettyByteOutputStream(content);
        SerializerFactory factory = chooseFactory(kvRequest);
        factory.writeSerialVersion(serialVersion, bos);
        kvRequest.createSerializer(factory).serialize(kvRequest,
                                                      serialVersion,
                                                      bos);
    }

    /**
     * Processes the httpResponse object converting it into a suitable
     * return value.
     *
     * @param content the response from the service
     *
     * @return the programmatic response object
     */
    final Result processResponse(HttpResponseStatus status,
                                 ByteBuf content,
                                 Request kvRequest) {

        if (!HttpResponseStatus.OK.equals(status)) {
            processNotOKResponse(status, content);

            /* TODO: Generate and handle bad status other than 400 */
            throw new IllegalStateException("Unexpected http response status:" +
                                            status);
        }

        try (ByteInputStream bis = new NettyByteInputStream(content)) {
            return processOKResponse(bis, kvRequest);
        }
    }

    /**
     * Process an OK response
     *
     * @return the result of processing the successful request
     *
     * @throws IOException if the stream could not be read for some reason
     */
    Result processOKResponse(ByteInputStream in, Request kvRequest) {
        try {
            SerializerFactory factory = chooseFactory(kvRequest);
            int code = factory.readErrorCode(in);
            if (code == 0) {
                Result res =
                    kvRequest.createDeserializer(factory).
                    deserialize(kvRequest,
                                in,
                                serialVersion);

                if (kvRequest.isQueryRequest()) {
                    QueryRequest qreq = (QueryRequest)kvRequest;
                    if (!qreq.isSimpleQuery()) {
                        qreq.getDriver().setClient(this);
                    }
                }
                return res;
            }
            /*
             * Operation failed. Handle the failure and throw an appropriate
             * exception.
             */
            String err = readString(in);
            throw handleResponseErrorCode(code, err);
        } catch (IOException e) {
e.printStackTrace();
            /*
             * TODO: Retrying here will not actually help, the
             * operation should be abandoned; we need a specific
             * exception to indicate this
             */
            throw new NoSQLException(e.getMessage());
        }
    }


    /**
     * Process NotOK response. The method typically throws an appropriate
     * exception. A normal return indicates that the method declined to
     * handle the response and it's the caller's responsibility to take
     * appropriate action.
     *
     * @param status the http response code it must not be OK
     *
     * @param payload the payload representing the failure response
     */
    private void processNotOKResponse(HttpResponseStatus status,
                                      ByteBuf payload) {
        if (HttpResponseStatus.BAD_REQUEST.equals(status)) {
            int len = payload.readableBytes();
            String errMsg = (len > 0)?
                payload.readCharSequence(len, UTF_8).toString() :
                status.reasonPhrase();
            throw new NoSQLException("Error response: " + errMsg);
        }
        throw new NoSQLException("Error response = " + status +
                                 ", reason = " + status.reasonPhrase());
    }

    /**
     * Return true if table needs limits refresh.
     */
    private boolean tableNeedsRefresh(String tableName) {
        if (tableLimitUpdateMap == null) {
            return false;
        }

        AtomicLong then = tableLimitUpdateMap.get(tableName);
        long nowNanos = System.nanoTime();
        if (then != null && then.get() > nowNanos) {
            return false;
        }
        return true;
    }

    /**
     * set the status of a table needing limits refresh now
     */
    private void setTableNeedsRefresh(String tableName, boolean needsRefresh) {
        if (tableLimitUpdateMap == null) {
            return;
        }

        AtomicLong then = tableLimitUpdateMap.get(tableName);
        long nowNanos = System.nanoTime();
        if (then != null) {
            if (needsRefresh == false) {
                then.set(nowNanos + LIMITER_REFRESH_NANOS);
            } else {
                then.set(nowNanos - 1);
            }
            return;
        }

        if (needsRefresh == true) {
            tableLimitUpdateMap.put(tableName, new AtomicLong(nowNanos - 1));
        } else {
            tableLimitUpdateMap.put(tableName,
                new AtomicLong(nowNanos + LIMITER_REFRESH_NANOS));
        }
    }

    /**
     * Query table limits and create rate limiters for a table in a
     * short-lived background thread.
     */
    private synchronized void backgroundUpdateLimiters(String tableName,
                                                       String compartmentId) {
        if (tableNeedsRefresh(tableName) == false) {
            return;
        }
        setTableNeedsRefresh(tableName, false);

        try {
            threadPool.execute(() -> {
                updateTableLimiters(tableName, compartmentId);
            });
        } catch (RejectedExecutionException e) {
            setTableNeedsRefresh(tableName, true);
        }
    }

    /*
     * This is meant to be run in a background thread
     */
    private void updateTableLimiters(String tableName, String compartmentId) {

        GetTableRequest gtr = new GetTableRequest()
            .setTableName(tableName)
            .setCompartment(compartmentId)
            .setTimeout(1000);
        TableResult res = null;
        try {
            logInfo(logger, "Starting GetTableRequest for table '" +
                tableName + "'");
            res = (TableResult) this.execute(gtr);
        } catch (Exception e) {
            logInfo(logger, "GetTableRequest for table '" +
                tableName + "' returned exception: " + e.getMessage());
        }

        if (res == null) {
            /* table doesn't exist? other error? */
            logInfo(logger, "GetTableRequest for table '" +
                tableName + "' returned null");
            AtomicLong then = tableLimitUpdateMap.get(tableName);
            if (then != null) {
                /* allow retry after 100ms */
                then.set(System.nanoTime() + 100_000_000L);
            }
            return;
        }

        logInfo(logger, "GetTableRequest completed for table '" +
            tableName + "'");
        /* update/add rate limiters for table */
        if (updateRateLimiters(tableName, res.getTableLimits())) {
            logInfo(logger, "background thread added limiters for table '" +
                tableName + "'");
        }
    }


    private void handleRetry(RetryableException re,
                            Request kvRequest) {
        int numRetries = kvRequest.getNumRetries();
        String msg = "Retry for request " +
            kvRequest.getClass().getSimpleName() + ", num retries: " +
            numRetries + ", exception: " + re.getMessage();
        logFine(logger, msg);
        RetryHandler handler = config.getRetryHandler();
        if (!handler.doRetry(kvRequest, numRetries, re)) {
            logFine(logger, "Too many retries");
            throw re;
        }
        handler.delay(kvRequest, numRetries, re);
    }

    private void logRetries(int numRetries, Throwable exception) {
        Level level = Level.FINE;
        if (logger != null) {
            logger.log(level, "Client, doing retry: " + numRetries +
                       (exception != null ? ", exception: " + exception : ""));
        }
    }

    private String readString(ByteInputStream in) throws IOException {
            return SerializationUtil.readString(in);
    }

    /**
     * Map a specific error status to a specific exception.
     */
    private RuntimeException handleResponseErrorCode(int code, String msg) {
        RuntimeException exc = BinaryProtocol.mapException(code, msg);
        throw exc;
    }

    private void addCommonHeaders(HttpHeaders headers) {
        headers.set(CONTENT_TYPE, "application/octet-stream")
            .set(CONNECTION, "keep-alive")
            .set(ACCEPT, "application/octet-stream")
            .set(USER_AGENT, getUserAgent());
    }

    private static String getUserAgent() {
        return HttpConstants.userAgent;
    }

    public static void trace(String msg, int level) {
        if (level <= traceLevel) {
            System.out.println("DRIVER: " + msg);
        }
    }

    /**
     * @hidden
     *
     * Allow tests to reset limiters in map
     *
     * @param tableName name or OCID of the table
     */
    public void resetRateLimiters(String tableName) {
        if (rateLimiterMap != null) {
            rateLimiterMap.reset(tableName);
        }
    }

    /**
     * @hidden
     *
     * Allow tests to enable/disable rate limiting
     * This method is not thread safe, and should only be
     * executed by one thread when no other operations are
     * in progress.
     */
    public void enableRateLimiting(boolean enable, double usePercent) {
        config.setDefaultRateLimitingPercentage(usePercent);
        if (enable == true && rateLimiterMap == null) {
            rateLimiterMap = new RateLimiterMap();
            tableLimitUpdateMap = new ConcurrentHashMap<String, AtomicLong>();
            threadPool = Executors.newSingleThreadExecutor();
        } else if (enable == false && rateLimiterMap != null) {
            rateLimiterMap.clear();
            rateLimiterMap = null;
            tableLimitUpdateMap.clear();
            tableLimitUpdateMap = null;
            if (threadPool != null) {
                threadPool.shutdown();
                threadPool = null;
            }
        }
    }

    /**
     * Returns the statistics control object.
     */
    StatsControl getStatsControl() {
        return statsControl;
    }

    /**
     * @hidden
     *
     * Try to decrement the serial protocol version.
     * @return true: version was decremented
     *         false: already at lowest version number.
     */
    public boolean decrementSerialVersion() {
        if (serialVersion == V3) {
            serialVersion = V2;
            return true;
        }
        return false;
    }

    /**
     * @hidden
     * For testing use
     */
    public short getSerialVersion() {
        return serialVersion;
    }

    /**
     * @hidden
     * for internal use
     */
    public synchronized void oneTimeMessage(String msg) {
        if (oneTimeMessages.add(msg) == false) {
            return;
        }
        logWarning(logger, msg);
    }

    private SerializerFactory chooseFactory(Request rq) {
        if (rq instanceof oracle.nosql.driver.ops.QueryRequest) {
            return (queryUseV4)?v4factory:v3factory;
        }
        if (rq instanceof oracle.nosql.driver.ops.PrepareRequest) {
            return (prepareUseV4)?v4factory:v3factory;
        }
        if (useV4 == false) {
            return v3factory;
        }
        if (rq instanceof oracle.nosql.driver.ops.DeleteRequest ||
            rq instanceof oracle.nosql.driver.ops.GetIndexesRequest ||
            rq instanceof oracle.nosql.driver.ops.GetRequest ||
            rq instanceof oracle.nosql.driver.ops.GetTableRequest ||
            rq instanceof oracle.nosql.driver.ops.ListTablesRequest ||
            rq instanceof oracle.nosql.driver.ops.MultiDeleteRequest ||
            rq instanceof oracle.nosql.driver.ops.PutRequest ||
            rq instanceof oracle.nosql.driver.ops.PrepareRequest ||
            rq instanceof oracle.nosql.driver.ops.QueryRequest ||
            rq instanceof oracle.nosql.driver.ops.SystemRequest ||
            rq instanceof oracle.nosql.driver.ops.SystemStatusRequest ||
            rq instanceof oracle.nosql.driver.ops.TableRequest ||
            rq instanceof oracle.nosql.driver.ops.TableUsageRequest ||
            rq instanceof oracle.nosql.driver.ops.WriteMultipleRequest) {
            return v4factory;
        } else {
            return v3factory;
        }
    }

    private String getSerdeVersion(Request rq) {
        return chooseFactory(rq).getSerdeVersionString();
    }
}<|MERGE_RESOLUTION|>--- conflicted
+++ resolved
@@ -432,12 +432,8 @@
 
         do {
             long thisTime = System.currentTimeMillis();
-<<<<<<< HEAD
-            int thisIterationTimeoutMs = timeoutMs - (int)(thisTime - startTime);
-=======
             thisIterationTimeoutMs = timeoutMs - (int)(thisTime - startTime);
 
->>>>>>> f256668c
             /*
              * Check rate limiters before executing the request.
              * Wait for read and/or write limiters to be below their limits
@@ -559,7 +555,6 @@
                     .add(REQUEST_ID_HEADER, requestId)
                     .setInt(CONTENT_LENGTH, contentLength);
 
-<<<<<<< HEAD
                 String serdeVersion = getSerdeVersion(kvRequest);
                 if (serdeVersion != null) {
                     headers.add("x-nosql-serde-version", serdeVersion);
@@ -573,8 +568,6 @@
                     kvRequest.setCompartmentInternal(
                         config.getDefaultCompartment());
                 }
-=======
->>>>>>> f256668c
                 authProvider.setRequiredHeaders(authString, kvRequest, headers);
 
                 if (isLoggable(logger, Level.FINE)) {
